--- conflicted
+++ resolved
@@ -170,8 +170,6 @@
                     current_jobs[job_name]['total_output_files_length'] = len(current_jobs[job_name]['output_files_saved'].keys())
                     current_jobs[job_name]['status'] = 'Ready to Save File'
                 elif current_jobs[job_name]['job_type'] == 'release':
-<<<<<<< HEAD
-=======
                     # Move outputs to previous_fim and set them to be copied to the dev machine
                     if os.path.isdir(f"/data/previous_fim/{current_jobs[job_name]['nice_name']}"):
                         shutil.rmtree(f"/data/previous_fim/{current_jobs[job_name]['nice_name']}")
@@ -180,7 +178,6 @@
                         for file in files:
                             current_jobs[job_name]['output_files_saved'][os.path.join(path, file)] = 0
                     current_jobs[job_name]['total_output_files_length'] = len(current_jobs[job_name]['output_files_saved'].keys())
->>>>>>> dbefb75d
                     current_jobs[job_name]['status'] = 'Ready for Synthesize Test Cases'
 
             if current_jobs[job_name]['status'] == 'Ready for Synthesize Test Cases':
@@ -188,12 +185,6 @@
                 nice_name = current_jobs[job_name]['nice_name']
                 parallel_jobs = current_jobs[job_name]['parallel_jobs']
 
-<<<<<<< HEAD
-                if os.path.isdir(f"/data/previous_fim/{nice_name}"):
-                    shutil.rmtree(f"/data/previous_fim/{nice_name}")
-                if os.path.isdir(f"/data/outputs/{nice_name}"): shutil.move(f"/data/outputs/{nice_name}", '/data/previous_fim')
-=======
->>>>>>> dbefb75d
                 # Kick off the new job as a docker container to run eval metrics
                 print(f"docker run -d --name {job_name} -v {DATA_PATH}:/data/ -v {DATA_PATH}temp/{job_name}/:/foss_fim -w /foss_fim/tools {DOCKER_IMAGE_PATH} /foss_fim/tools/synthesize_test_cases.py -c PREV --fim-version {nice_name} --job-number {parallel_jobs} -m /data/test_cases/metrics_library/all_official_versions.csv")
                 subprocess.call(f"docker run -d --name {job_name} -v {DATA_PATH}:/data/ -v {DATA_PATH}temp/{job_name}/:/foss_fim -w /foss_fim/tools {DOCKER_IMAGE_PATH} /foss_fim/tools/synthesize_test_cases.py -c PREV --fim-version {nice_name} --job-number {parallel_jobs} -m /data/test_cases/metrics_library/all_official_versions.csv", shell=True)
@@ -219,10 +210,6 @@
                 subprocess.call(f"docker container rm {job_name}", shell=True)
 
                 current_jobs[job_name]['output_files_saved']['/data/test_cases/metrics_library/all_official_versions.csv'] = 0
-<<<<<<< HEAD
-                current_jobs[job_name]['output_files_saved'][f"/data/previous_fim/{current_jobs[job_name]['nice_name']}/logs/docker.log"] = 0
-=======
->>>>>>> dbefb75d
                 current_jobs[job_name]['output_files_saved'][f"/data/previous_fim/{current_jobs[job_name]['nice_name']}/logs/synthesize_test_cases_docker.log"] = 0
                 current_jobs[job_name]['total_output_files_length'] = len(current_jobs[job_name]['output_files_saved'].keys())
                 current_jobs[job_name]['status'] = 'Ready for Eval Plots'
@@ -287,21 +274,12 @@
                     print(int(exit_code_raw[0]))
                 except:
                     pass
-<<<<<<< HEAD
 
                 exit_code = int(exit_code_raw[0])
                 current_jobs[job_name]['exit_code'] = exit_code
                 subprocess.call(f"docker logs {job_name} >& /data/previous_fim/{current_jobs[job_name]['nice_name']}/logs/generate_categorical_fim.log", shell=True)
                 subprocess.call(f"docker container rm {job_name}", shell=True)
 
-=======
-
-                exit_code = int(exit_code_raw[0])
-                current_jobs[job_name]['exit_code'] = exit_code
-                subprocess.call(f"docker logs {job_name} >& /data/previous_fim/{current_jobs[job_name]['nice_name']}/logs/generate_categorical_fim.log", shell=True)
-                subprocess.call(f"docker container rm {job_name}", shell=True)
-
->>>>>>> dbefb75d
                 os.makedirs(f"/data/catfim/{current_jobs[job_name]['nice_name']}_temp")
                 if os.path.isdir(f"/data/catfim/{current_jobs[job_name]['nice_name']}"):
                     for path in glob.glob(f"/data/catfim/{current_jobs[job_name]['nice_name']}/**/mapping/*", recursive=True):
@@ -361,13 +339,8 @@
                         if os.path.isdir(destination):
                             shutil.rmtree(destination)
                         if os.path.isdir(f"{outputs_path}/aggregate_fim_outputs"): shutil.move(f"{outputs_path}/aggregate_fim_outputs", destination)
-<<<<<<< HEAD
-                        if os.path.isdir(f"{outputs_path}/logs"): shutil.move(f"{outputs_path}/logs", f"{destination}/logs") 
-                        if os.path.isdir(f"/data/catfim/{current_jobs[job_name]['nice_name']}"): shutil.move(f"/data/catfim/{current_jobs[job_name]['nice_name']}", f"{destination}/catfim") 
-=======
                         if os.path.isdir(f"{outputs_path}/logs"): shutil.move(f"{outputs_path}/logs", f"{destination}/logs")
                         if os.path.isdir(f"/data/catfim/{current_jobs[job_name]['nice_name']}"): shutil.move(f"/data/catfim/{current_jobs[job_name]['nice_name']}", f"{destination}/catfim")
->>>>>>> dbefb75d
 
                     if os.path.isdir(outputs_path):
                         shutil.rmtree(outputs_path)
@@ -380,11 +353,7 @@
                             pass
 
                     current_jobs[job_name]['status'] = 'Completed' if current_jobs[job_name]['exit_code'] == 0 else 'Error'
-<<<<<<< HEAD
-                
-=======
-
->>>>>>> dbefb75d
+
                     shared_data['current_saving_job'] = ''
                     current_jobs[job_name]['is_actively_saving'] = False
                     print(f"{job_name} completed")
@@ -418,11 +387,7 @@
         if shared_data['connected']: sio.emit('update', {'jobUpdates': job_updates, 'presetsList': presets_list})
         with open('/data/outputs/current_jobs.json.temp', 'w') as f:
             json.dump(current_jobs, f)
-<<<<<<< HEAD
-            shutil.move('/data/outputs/current_jobs.json.temp', '/data/outputs/current_jobs.json') 
-=======
             shutil.move('/data/outputs/current_jobs.json.temp', '/data/outputs/current_jobs.json')
->>>>>>> dbefb75d
 
 sio = socketio.Client()
 
@@ -489,11 +454,7 @@
         hucs = data['hucs']
         extent = data['extent']
         branch = 'dev'
-<<<<<<< HEAD
-        config_path = './foss_fim/config/params_calibrated.env'
-=======
         config_path = './foss_fim/config/params_template.env'
->>>>>>> dbefb75d
         dev_run = False
         viz_run = True
         previous_major_fim_version = data['previous_major_fim_version']
