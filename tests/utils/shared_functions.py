--- conflicted
+++ resolved
@@ -220,11 +220,7 @@
     return stats_dictionary
 
 
-<<<<<<< HEAD
-def get_contingency_table_from_binary_rasters(benchmark_raster_path, predicted_raster_path, agreement_raster=None, mask_values=None, additional_layers_dict={}, exclusion_mask_dict={}):
-=======
 def get_contingency_table_from_binary_rasters(benchmark_raster_path, predicted_raster_path, agreement_raster=None, mask_values=None, mask_dict={}):
->>>>>>> 0412e412
     """
     Produces contingency table from 2 rasters and returns it. Also exports an agreement raster classified as:
         0: True Negatives
@@ -289,51 +285,6 @@
     del benchmark_src, benchmark_array, predicted_array, predicted_array_raw
 
     # Loop through exclusion masks and mask the agreement_array.
-<<<<<<< HEAD
-    if exclusion_mask_dict != {}:
-        for poly_layer in exclusion_mask_dict:
-            
-            poly_path = exclusion_mask_dict[poly_layer]['path']
-            buffer_val = exclusion_mask_dict[poly_layer]['buffer']
-            reference = predicted_src
-                        
-            bounding_box = gpd.GeoDataFrame({'geometry': box(*reference.bounds)}, index=[0], crs=reference.crs)
-            #Read layer using the bbox option. CRS mismatches are handled if bbox is passed a geodataframe (which it is).  
-            poly_all = gpd.read_file(poly_path, bbox = bounding_box)
-            
-            # Make sure features are present in bounding box area before projecting. Continue to next layer if features are absent.
-            if poly_all.empty:
-                continue
-            
-            print("-----> Masking at " + poly_layer + "...")
-            #Project layer to reference crs.
-            poly_all_proj = poly_all.to_crs(reference.crs)
-            # check if there are any lakes within our reference raster extent.
-            if poly_all_proj.empty: 
-                #If no features within reference raster extent, create a zero array of same shape as reference raster.
-                poly_mask = np.zeros(reference.shape)
-            else:
-                #Check if a buffer value is passed to function.
-                if buffer_val is None:
-                    #If features are present and no buffer is passed, assign geometry to variable.
-                    geometry = poly_all_proj.geometry
-                else:
-                    #If  features are present and a buffer is passed, assign buffered geometry to variable.
-                    geometry = poly_all_proj.buffer(buffer_val)
-                    
-                #Perform mask operation on the reference raster and using the previously declared geometry geoseries. Invert set to true as we want areas outside of poly areas to be False and areas inside poly areas to be True.
-                in_poly,transform,c = rasterio.mask.raster_geometry_mask(reference, geometry, invert = True)
-                #Write mask array, areas inside lakes are set to 1 and areas outside poly are set to 0.
-                poly_mask = np.where(in_poly == True, 1,0)
-                
-                # Perform mask.
-                masked_agreement_array = np.where(poly_mask == 1, 4, agreement_array)
-                
-                # Get rid of masked values outside of the modeled domain.
-                agreement_array = np.where(agreement_array == 10, 10, masked_agreement_array)
-                
-    contingency_table_dictionary = {}
-=======
     if mask_dict != {}:
         for poly_layer in mask_dict:
             
@@ -382,7 +333,6 @@
                     agreement_array = np.where(agreement_array == 10, 10, masked_agreement_array)
                     
     contingency_table_dictionary = {}  # Initialize empty dictionary.
->>>>>>> 0412e412
     
     # Only write the agreement raster if user-specified.
     if agreement_raster != None:
@@ -405,11 +355,7 @@
             f.write("%s\n" % '1: False Negative')
             f.write("%s\n" % '2: False Positive')
             f.write("%s\n" % '3: True Positive')
-<<<<<<< HEAD
-            f.write("%s\n" % '4: Masked area (excluded from contingency table analysis). Mask layers: {exclusion_mask}'.format(exclusion_mask=exclusion_mask_dict))
-=======
             f.write("%s\n" % '4: Masked area (excluded from contingency table analysis). Mask layers: {mask_dict}'.format(mask_dict=mask_dict))
->>>>>>> 0412e412
             f.write("%s\n" % 'Results produced at: {current_time}'.format(current_time=current_time))
                           
     # Store summed pixel counts in dictionary.
