--- conflicted
+++ resolved
@@ -3,12 +3,8 @@
 import argparse
 from utils.shared_functions import mem_profile
 
-<<<<<<< HEAD
-@profile
-=======
 
 @mem_profile
->>>>>>> dbefb75d
 def output_cleanup(huc_number, output_folder_path, additional_whitelist, is_production, viz_post_processing):
     '''
     Processes all the final output files to cleanup and add post-processing
@@ -66,11 +62,7 @@
         whitelist_directory(output_folder_path, viz_whitelist, additional_whitelist)
 
 
-<<<<<<< HEAD
-@profile
-=======
 @mem_profile
->>>>>>> dbefb75d
 def whitelist_directory(directory_path, whitelist, additional_whitelist):
     # Add any additional files to the whitelist that the user wanted to keep
     if additional_whitelist:
