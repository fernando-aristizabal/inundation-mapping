#!/usr/bin/env python3

import numpy as np
<<<<<<< HEAD
import osgeo.ogr
import osgeo.osr
import sys
import argparse
from tqdm import tqdm
=======
import argparse
>>>>>>> dbefb75d
import geopandas as gpd
from utils.shared_variables import PREP_PROJECTION
from shapely.geometry import Point
import rasterio
<<<<<<< HEAD
from utils.shared_functions import getDriver
=======
from utils.shared_functions import getDriver, mem_profile
>>>>>>> dbefb75d

"""
USAGE:
./reachID_grid_to_vector_points.py <flows_grid_IDs raster file> <flows_points vector file> <reachID or featureID>

"""
def convert_grid_cells_to_points(raster,index_option,output_points_filename=False):

<<<<<<< HEAD
    # Input raster
    if isinstance(raster,str):
        raster = rasterio.open(raster,'r')

    elif isinstance(raster,rasterio.io.DatasetReader):
        pass

    else:
        raise TypeError("Pass raster dataset or filepath for raster")

    (upper_left_x, x_size, x_rotation, upper_left_y, y_rotation, y_size) = raster.get_transform()
    indices = np.nonzero(raster.read(1) >= 1)

    id =[None] * len(indices[0]);points = [None]*len(indices[0])

    # Iterate over the Numpy points..
    i = 1
    for y_index,x_index in zip(*indices):
        x = x_index * x_size + upper_left_x + (x_size / 2) # add half the cell size
        y = y_index * y_size + upper_left_y + (y_size / 2) # to center the point
        points[i-1] = Point(x,y)
        if index_option == 'reachID':
            reachID = np.array(list(raster.sample((Point(x,y).coords), indexes=1))).item() # check this; needs to add raster cell value + index
            id[i-1] = reachID*10000 + i #reachID + i/100
        elif (index_option == 'featureID') |(index_option == 'pixelID'):
            id[i-1] = i
        i += 1

    pointGDF = gpd.GeoDataFrame({'id' : id, 'geometry' : points},crs=PREP_PROJECTION,geometry='geometry')

    if output_points_filename == False:
        return pointGDF
    else:
        pointGDF.to_file(output_points_filename,driver=getDriver(output_points_filename),index=False)
=======
@mem_profile
def convert_grid_cells_to_points(raster,index_option,output_points_filename=False):

    # Input raster
    if isinstance(raster,str):
        raster = rasterio.open(raster,'r')

    elif isinstance(raster,rasterio.io.DatasetReader):
        pass

    else:
        raise TypeError("Pass raster dataset or filepath for raster")

    (upper_left_x, x_size, x_rotation, upper_left_y, y_rotation, y_size) = raster.get_transform()
    indices = np.nonzero(raster.read(1) >= 1)

    id =[None] * len(indices[0]);points = [None]*len(indices[0])

    # Iterate over the Numpy points..
    i = 1
    for y_index,x_index in zip(*indices):
        x = x_index * x_size + upper_left_x + (x_size / 2) # add half the cell size
        y = y_index * y_size + upper_left_y + (y_size / 2) # to center the point
        points[i-1] = Point(x,y)
        if index_option == 'reachID':
            reachID = np.array(list(raster.sample((Point(x,y).coords), indexes=1))).item() # check this; needs to add raster cell value + index
            id[i-1] = reachID*10000 + i #reachID + i/100
        elif (index_option == 'featureID') |(index_option == 'pixelID'):
            id[i-1] = i
        i += 1

    pointGDF = gpd.GeoDataFrame({'id' : id, 'geometry' : points},crs=PREP_PROJECTION,geometry='geometry')

    if output_points_filename == False:
        return pointGDF
    else:
        pointGDF.to_file(output_points_filename,driver=getDriver(output_points_filename),index=False)

>>>>>>> dbefb75d

if __name__ == '__main__':

    # Parse arguments
    parser = argparse.ArgumentParser(description='Converts a raster to points')
    parser.add_argument('-r','--raster',help='Raster to be converted to points',required=True,type=str)
    parser.add_argument('-i', '--index-option',help='Indexing option',required=True,type=str,choices=['reachID','featureID','pixelID'])
    parser.add_argument('-p', '--output-points-filename',help='Output points layer filename',required=False,type=str,default=False)

    args = vars(parser.parse_args())

    raster = args['raster']
    index_option = args['index_option']
    output_points_filename = args['output_points_filename']

    convert_grid_cells_to_points(raster,index_option,output_points_filename)<|MERGE_RESOLUTION|>--- conflicted
+++ resolved
@@ -1,68 +1,19 @@
 #!/usr/bin/env python3
 
 import numpy as np
-<<<<<<< HEAD
-import osgeo.ogr
-import osgeo.osr
-import sys
 import argparse
-from tqdm import tqdm
-=======
-import argparse
->>>>>>> dbefb75d
 import geopandas as gpd
 from utils.shared_variables import PREP_PROJECTION
 from shapely.geometry import Point
 import rasterio
-<<<<<<< HEAD
-from utils.shared_functions import getDriver
-=======
 from utils.shared_functions import getDriver, mem_profile
->>>>>>> dbefb75d
 
 """
 USAGE:
 ./reachID_grid_to_vector_points.py <flows_grid_IDs raster file> <flows_points vector file> <reachID or featureID>
 
 """
-def convert_grid_cells_to_points(raster,index_option,output_points_filename=False):
 
-<<<<<<< HEAD
-    # Input raster
-    if isinstance(raster,str):
-        raster = rasterio.open(raster,'r')
-
-    elif isinstance(raster,rasterio.io.DatasetReader):
-        pass
-
-    else:
-        raise TypeError("Pass raster dataset or filepath for raster")
-
-    (upper_left_x, x_size, x_rotation, upper_left_y, y_rotation, y_size) = raster.get_transform()
-    indices = np.nonzero(raster.read(1) >= 1)
-
-    id =[None] * len(indices[0]);points = [None]*len(indices[0])
-
-    # Iterate over the Numpy points..
-    i = 1
-    for y_index,x_index in zip(*indices):
-        x = x_index * x_size + upper_left_x + (x_size / 2) # add half the cell size
-        y = y_index * y_size + upper_left_y + (y_size / 2) # to center the point
-        points[i-1] = Point(x,y)
-        if index_option == 'reachID':
-            reachID = np.array(list(raster.sample((Point(x,y).coords), indexes=1))).item() # check this; needs to add raster cell value + index
-            id[i-1] = reachID*10000 + i #reachID + i/100
-        elif (index_option == 'featureID') |(index_option == 'pixelID'):
-            id[i-1] = i
-        i += 1
-
-    pointGDF = gpd.GeoDataFrame({'id' : id, 'geometry' : points},crs=PREP_PROJECTION,geometry='geometry')
-
-    if output_points_filename == False:
-        return pointGDF
-    else:
-        pointGDF.to_file(output_points_filename,driver=getDriver(output_points_filename),index=False)
-=======
 @mem_profile
 def convert_grid_cells_to_points(raster,index_option,output_points_filename=False):
 
@@ -101,7 +52,6 @@
     else:
         pointGDF.to_file(output_points_filename,driver=getDriver(output_points_filename),index=False)
 
->>>>>>> dbefb75d
 
 if __name__ == '__main__':
 
