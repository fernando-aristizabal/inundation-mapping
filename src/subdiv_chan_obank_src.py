#!/usr/bin/env python3
import os
import sys
import argparse
import datetime as dt
import matplotlib.pyplot as plt
import multiprocessing
import numpy as np
import pandas as pd
import re
import seaborn as sns
import shutil
import traceback
import warnings
from functools import reduce
from multiprocessing import Pool
from os.path import isfile, join, dirname, isdir
from pathlib import Path
from tqdm import tqdm

sns.set_theme(style="whitegrid")
warnings.simplefilter(action='ignore', category=FutureWarning)

"""
    Compute channel geomety and Manning's equation using subdivision method (separate in-channel vs. overbank).
    Also apply unique Manning's n-values for channel and overbank using a user provided feature_id csv

    Parameters
    ----------
    fim_dir : str
        Directory containing FIM output folders.
    mann_n_table : str
        Path to a csv file containing Manning's n values by feature_id (must contain variables "feature_id", "channel_n", "overbank_n")
    file_suffix : str
        Optional: Suffix to append to the output log file
    number_of_jobs : str
        Number of jobs.
    src_plot_option : str
        Optional (True or False): use this flag to crate src plots for all hydroids (long run time)
"""

def variable_mannings_calc(args):

    in_src_bankfull_filename    = args[0]
    df_mann                     = args[1]
    huc                         = args[2]
    branch_id                   = args[3]
    htable_filename             = args[4]
    output_suffix               = args[5]
    src_plot_option             = args[6]
    huc_output_dir              = args[7]

    ## Read the src_full_crosswalked.csv
    log_text = 'Calculating modified SRC: ' + str(huc) + '  branch id: ' + str(branch_id) + '\n'
    try:
        df_src_orig = pd.read_csv(in_src_bankfull_filename,dtype={'feature_id': 'int64'})

        ## Check that the channel ratio column the user specified exists in the def
        if 'Stage_bankfull' not in df_src_orig.columns:
            print('WARNING --> ' + str(huc) + '  branch id: ' + str(branch_id) + in_src_bankfull_filename + ' does not contain the specified bankfull column: ' + 'Stage_bankfull')
            print('Skipping --> ' + str(huc) + '  branch id: ' + str(branch_id))
            log_text += 'WARNING --> ' + str(huc) + '  branch id: ' + str(branch_id) + in_src_bankfull_filename + ' does not contain the specified bankfull column: ' + 'Stage_bankfull'  + '\n'
        else:
            df_src_orig = df_src_orig.drop(['channel_n','overbank_n','subdiv_applied','Discharge (m3s-1)_subdiv','Volume_chan (m3)','Volume_obank (m3)','BedArea_chan (m2)','BedArea_obank (m2)','WettedPerimeter_chan (m)','WettedPerimeter_obank (m)'], axis=1, errors='ignore') # drop these cols (in case vmann was previously performed)
            
            ## Calculate subdiv geometry variables
            print('Calculating subdiv variables for SRC: ' + str(huc) + '  branch id: ' + str(branch_id))
            log_text = 'Calculating subdiv variables for SRC: ' + str(huc) + '  branch id: ' + str(branch_id) + '\n'
            df_src = subdiv_geometry(df_src_orig)
            
            ## Merge (crosswalk) the df of Manning's n with the SRC df (using the channel/fplain delination in the 'Stage_bankfull')
            df_src = df_src.merge(df_mann,  how='left', on='feature_id')
            check_null = df_src['channel_n'].isnull().sum() + df_src['overbank_n'].isnull().sum()
            if check_null > 0:
                log_text += str(huc) + '  branch id: ' + str(branch_id) + ' --> ' + 'Null feature_ids found in crosswalk btw roughness dataframe and src dataframe' + ' --> missing entries= ' + str(check_null/84)  + '\n'

            ## Check if there are any missing data in the 'Stage_bankfull' column (these are locations where subdiv will not be applied)
            df_src['subdiv_applied'] = np.where(df_src['Stage_bankfull'].isnull(), False, True) # create field to identify where vmann is applied (True=yes; False=no)        

            ## Calculate Manning's equation discharge for channel, overbank, and total
            df_src = subdiv_mannings_eq(df_src)

            ## Use the default discharge column when vmann is not being applied
            df_src['Discharge (m3s-1)_subdiv'] = np.where(df_src['subdiv_applied']==False, df_src['Discharge (m3s-1)'], df_src['Discharge (m3s-1)_subdiv']) # reset the discharge value back to the original if vmann=false

            ## Output new SRC with bankfull column
            df_src.to_csv(in_src_bankfull_filename,index=False)

            ## Output new hydroTable with updated discharge and ManningN column
            df_src_trim = df_src[['HydroID','Stage', 'Bathymetry_source', 'subdiv_applied','channel_n','overbank_n','Discharge (m3s-1)_subdiv']]
            df_src_trim = df_src_trim.rename(columns={'Stage':'stage','Discharge (m3s-1)_subdiv': 'subdiv_discharge_cms'})
            df_src_trim['discharge_cms'] = df_src_trim['subdiv_discharge_cms'] # create a copy of vmann modified discharge (used to track future changes)
            df_htable = pd.read_csv(htable_filename,dtype={'HUC': str,'last_updated':object,'submitter':object,'obs_source':object})

            ## drop the previously modified discharge column to be replaced with updated version
<<<<<<< HEAD
            df_htable = df_htable.drop(['subdiv_applied','discharge_cms','overbank_n','channel_n','subdiv_discharge_cms'], axis=1, errors='ignore') 
=======
            df_htable.drop(['subdiv_applied','discharge_cms','overbank_n','channel_n','subdiv_discharge_cms','Bathymetry_source'], axis=1, errors='ignore', inplace=True) 
>>>>>>> 24f763ea
            df_htable = df_htable.merge(df_src_trim, how='left', left_on=['HydroID','stage'], right_on=['HydroID','stage'])

            ## Output new hydroTable csv
            if output_suffix != "":
                htable_filename = os.path.splitext(htable_filename)[0] + output_suffix + '.csv' 
            df_htable.to_csv(htable_filename,index=False)

            log_text += 'Completed: ' + str(huc)

            ## plot rating curves
            if src_plot_option:
                if isdir(huc_output_dir) == False:
                    os.mkdir(huc_output_dir)
                generate_src_plot(df_src, huc_output_dir)
    except Exception as ex:
        summary = traceback.StackSummary.extract(
                traceback.walk_stack(None))
        print('WARNING: ' + str(huc) + '  branch id: ' + str(branch_id) + " subdivision failed for some reason")
        #print(f"*** {ex}")                
        #print(''.join(summary.format()))    
        log_text += 'ERROR --> ' + str(huc) + '  branch id: ' + str(branch_id) + " subdivision failed (details: " + (f"*** {ex}") + (''.join(summary.format())) + '\n'

    return(log_text)

def subdiv_geometry(df_src):

    ## Calculate in-channel volume & bed area
    df_src['Volume_chan (m3)'] = np.where(df_src['Stage']<=df_src['Stage_bankfull'], df_src['Volume (m3)'], (df_src['Volume_bankfull'] + ((df_src['Stage'] - df_src['Stage_bankfull']) * df_src['SurfArea_bankfull'])))
    df_src['BedArea_chan (m2)'] = np.where(df_src['Stage']<=df_src['Stage_bankfull'], df_src['BedArea (m2)'], df_src['BedArea_bankfull'])
    df_src['WettedPerimeter_chan (m)'] = np.where(df_src['Stage']<=df_src['Stage_bankfull'], (df_src['BedArea_chan (m2)']/df_src['LENGTHKM']/1000), (df_src['BedArea_chan (m2)']/df_src['LENGTHKM']/1000) + ((df_src['Stage'] - df_src['Stage_bankfull'])*2))

    ## Calculate overbank volume & bed area
    df_src['Volume_obank (m3)'] = np.where(df_src['Stage']>df_src['Stage_bankfull'], (df_src['Volume (m3)'] - df_src['Volume_chan (m3)']), 0.0)
    df_src['BedArea_obank (m2)'] = np.where(df_src['Stage']>df_src['Stage_bankfull'], (df_src['BedArea (m2)'] - df_src['BedArea_chan (m2)']), 0.0)
    df_src['WettedPerimeter_obank (m)'] = df_src['BedArea_obank (m2)']/df_src['LENGTHKM']/1000
    return(df_src)

def subdiv_mannings_eq(df_src):
    ## Calculate discharge (channel) using Manning's equation
    df_src = df_src.drop(['WetArea_chan (m2)','HydraulicRadius_chan (m)','Discharge_chan (m3s-1)','Velocity_chan (m/s)'], axis=1, errors='ignore') # drop these cols (in case subdiv was previously performed)
    df_src['WetArea_chan (m2)'] = df_src['Volume_chan (m3)']/df_src['LENGTHKM']/1000
    df_src['HydraulicRadius_chan (m)'] = df_src['WetArea_chan (m2)']/df_src['WettedPerimeter_chan (m)']
    df_src['HydraulicRadius_chan (m)'].fillna(0, inplace=True)
    df_src['Discharge_chan (m3s-1)'] = df_src['WetArea_chan (m2)']* \
    pow(df_src['HydraulicRadius_chan (m)'],2.0/3)* \
    pow(df_src['SLOPE'],0.5)/df_src['channel_n']
    df_src['Velocity_chan (m/s)'] = df_src['Discharge_chan (m3s-1)']/df_src['WetArea_chan (m2)']
    df_src['Velocity_chan (m/s)'].fillna(0, inplace=True)

    ## Calculate discharge (overbank) using Manning's equation
    df_src = df_src.drop(['WetArea_obank (m2)','HydraulicRadius_obank (m)','Discharge_obank (m3s-1)','Velocity_obank (m/s)'], axis=1, errors='ignore') # drop these cols (in case subdiv was previously performed)
    df_src['WetArea_obank (m2)'] = df_src['Volume_obank (m3)']/df_src['LENGTHKM']/1000
    df_src['HydraulicRadius_obank (m)'] = df_src['WetArea_obank (m2)']/df_src['WettedPerimeter_obank (m)']
    df_src = df_src.replace([np.inf, -np.inf], np.nan) # need to replace inf instances (divide by 0)
    df_src['HydraulicRadius_obank (m)'].fillna(0, inplace=True)
    df_src['Discharge_obank (m3s-1)'] = df_src['WetArea_obank (m2)']* \
    pow(df_src['HydraulicRadius_obank (m)'],2.0/3)* \
    pow(df_src['SLOPE'],0.5)/df_src['overbank_n']
    df_src['Velocity_obank (m/s)'] = df_src['Discharge_obank (m3s-1)']/df_src['WetArea_obank (m2)']
    df_src['Velocity_obank (m/s)'].fillna(0, inplace=True)

    ## Calcuate the total of the subdivided discharge (channel + overbank)
    df_src = df_src.drop(['Discharge (m3s-1)_subdiv'], axis=1, errors='ignore') # drop these cols (in case subdiv was previously performed)
    df_src['Discharge (m3s-1)_subdiv'] = df_src['Discharge_chan (m3s-1)'] + df_src['Discharge_obank (m3s-1)']
    df_src.loc[df_src['Stage']==0,['Discharge (m3s-1)_subdiv']] = 0
    return(df_src)

def generate_src_plot(df_src, plt_out_dir):

    ## create list of unique hydroids
    hydroids = df_src.HydroID.unique().tolist()

    ## plot each hydroid SRC in the huc
    for hydroid in hydroids:
        print("Creating SRC plot: " + str(hydroid))
        plot_df = df_src.loc[df_src['HydroID'] == hydroid]

        f, ax = plt.subplots(figsize=(6.5, 6.5))
        ax.set_title(str(hydroid))
        sns.despine(f, left=True, bottom=True)
        sns.scatterplot(x='Discharge (m3s-1)', y='Stage', data=plot_df, label="Orig SRC", ax=ax, color='blue')
        sns.scatterplot(x='Discharge (m3s-1)_subdiv', y='Stage', data=plot_df, label="SRC w/ Subdiv", ax=ax, color='orange')
        sns.scatterplot(x='Discharge_chan (m3s-1)', y='Stage', data=plot_df, label="SRC Channel", ax=ax, color='green', s=8)
        sns.scatterplot(x='Discharge_obank (m3s-1)', y='Stage', data=plot_df, label="SRC Overbank", ax=ax, color='purple', s=8)
        sns.lineplot(x='Discharge (m3s-1)', y='Stage_bankfull', data=plot_df, color='green', ax=ax)
        plt.fill_between(plot_df['Discharge (m3s-1)'], plot_df['Stage_bankfull'],alpha=0.5)
        plt.text(plot_df['Discharge (m3s-1)'].median(), plot_df['Stage_bankfull'].median(), "NWM Bankfull Approx: " + str(plot_df['Stage_bankfull'].median()))
        ax.legend()
        plt.savefig(plt_out_dir + os.sep + str(hydroid) + '_vmann.png',dpi=175, bbox_inches='tight')
        plt.close()

def multi_process(variable_mannings_calc, procs_list, log_file, number_of_jobs, verbose):
    ## Initiate multiprocessing
    available_cores = multiprocessing.cpu_count()
    if number_of_jobs > available_cores:
        number_of_jobs = available_cores - 2
        print("Provided job number exceeds the number of available cores. " + str(number_of_jobs) + " max jobs will be used instead.")

    print(f"Computing subdivided SRC and applying variable Manning's n to channel/overbank for {len(procs_list)} branches using {number_of_jobs} jobs")
    with Pool(processes=number_of_jobs) as pool:
        if verbose:
            map_output = tqdm(pool.imap(variable_mannings_calc, procs_list), total=len(procs_list))
            tuple(map_output)  # fetch the lazy results
        else:
            map_output = pool.map(variable_mannings_calc, procs_list)
    log_file.writelines(["%s\n" % item  for item in map_output])

def run_prep(fim_dir,mann_n_table,output_suffix,number_of_jobs,verbose,src_plot_option):
    procs_list = []

    print('Writing progress to log file here: ' + str(join(fim_dir,'logs','subdiv_src_' + output_suffix + '.log')))
    print('This may take a few minutes...')
    ## Create a time var to log run time
    begin_time = dt.datetime.now()

    ## initiate log file
    log_file = open(join(fim_dir,'logs','subdiv_src_' + output_suffix + '.log'),"w")
    log_file.write('START TIME: ' + str(begin_time) + '\n')
    log_file.write('#########################################################\n\n')

    ## Check that the input fim_dir exists
    assert os.path.isdir(fim_dir), 'ERROR: could not find the input fim_dir location: ' + str(fim_dir)
    ## Check that the manning's roughness input filepath exists and then read to dataframe
    assert os.path.isfile(mann_n_table), 'Can not find the input roughness/feature_id file: ' + str(mann_n_table)
    
    ## Read the Manning's n csv (ensure that it contains feature_id, channel mannings, floodplain mannings)
    print('Importing the Manning roughness data file: ' + mann_n_table)
    df_mann = pd.read_csv(mann_n_table,dtype={'feature_id': 'int64'})
    if 'channel_n' not in df_mann.columns or 'overbank_n' not in df_mann.columns or 'feature_id' not in df_mann.columns:
        print('Missing required data column ("feature_id","channel_n", and/or "overbank_n")!!! --> ' + df_mann)
    else:
        print('Running the variable_mannings_calc function...')

        ## Loop through hucs in the fim_dir and create list of variables to feed to multiprocessing
        huc_list  = os.listdir(fim_dir)
        huc_list.sort() # sort huc_list for helping track progress in future print statments
        for huc in huc_list:
            #if huc != 'logs' and huc[-3:] != 'log' and huc[-4:] != '.csv':
            if re.match('\d{8}', huc):    
                huc_branches_dir = os.path.join(fim_dir, huc,'branches')
                for branch_id in os.listdir(huc_branches_dir):
                    branch_dir = os.path.join(huc_branches_dir,branch_id)
                    in_src_bankfull_filename = join(branch_dir,'src_full_crosswalked_' + branch_id + '.csv')
                    htable_filename = join(branch_dir,'hydroTable_' + branch_id + '.csv')
                    huc_plot_output_dir = join(branch_dir,'src_plots')

                    if isfile(in_src_bankfull_filename) and isfile(htable_filename):
                        procs_list.append([in_src_bankfull_filename, df_mann, huc, branch_id, htable_filename, output_suffix, src_plot_option, huc_plot_output_dir])
                    else:
                        print('HUC: ' + str(huc) + '  branch id: ' + str(branch_id) + '\nWARNING --> can not find required file (src_full_crosswalked_bankfull_*.csv or hydroTable_*.csv) in the fim output dir: ' + str(branch_dir) + ' - skipping this branch!!!\n')
                        log_file.write('HUC: ' + str(huc) + '  branch id: ' + str(branch_id) + '\nWARNING --> can not find required file (src_full_crosswalked_bankfull_*.csv or hydroTable_*.csv) in the fim output dir: ' + str(branch_dir) + ' - skipping this branch!!!\n')

        ## Pass huc procs_list to multiprocessing function
        multi_process(variable_mannings_calc, procs_list, log_file, number_of_jobs, verbose)

        ## Record run time and close log file
        end_time = dt.datetime.now()
        log_file.write('END TIME: ' + str(end_time) + '\n')
        tot_run_time = end_time - begin_time
        log_file.write('TOTAL RUN TIME: ' + str(tot_run_time))
        log_file.close()

if __name__ == '__main__':

    parser = argparse.ArgumentParser(description="Subdivide the default SRC to compute a seperate channel component and overbank component. Impliment user provided Manning's n values for in-channel vs. overbank flow. Recalculate Manning's eq for discharge")
    parser.add_argument('-fim_dir','--fim-dir', help='FIM output dir', required=True,type=str)
    parser.add_argument('-mann','--mann-n-table',help="Path to a csv file containing Manning's n values by featureid",required=True,type=str)
    parser.add_argument('-suff','--output-suffix',help="Suffix to append to the output log file (e.g. '_global_06_011')",default="",required=False,type=str)
    parser.add_argument('-j','--number-of-jobs',help='OPTIONAL: number of workers (default=8)',required=False,default=8,type=int)
    parser.add_argument('-vb','--verbose',help='OPTIONAL: verbose progress bar',required=False,default=None,action='store_true')
    parser.add_argument('-plots','--src-plot-option',help='OPTIONAL flag: use this flag to create src plots for all hydroids. WARNING - long runtime',default=False,required=False, action='store_true')

    args = vars(parser.parse_args())

    fim_dir = args['fim_dir']
    mann_n_table = args['mann_n_table']
    output_suffix = args['output_suffix']
    number_of_jobs = args['number_of_jobs']
    verbose = bool(args['verbose'])
    src_plot_option = args['src_plot_option']

    run_prep(fim_dir,mann_n_table,output_suffix,number_of_jobs,verbose,src_plot_option)<|MERGE_RESOLUTION|>--- conflicted
+++ resolved
@@ -1,6 +1,5 @@
 #!/usr/bin/env python3
 import os
-import sys
 import argparse
 import datetime as dt
 import matplotlib.pyplot as plt
@@ -9,13 +8,10 @@
 import pandas as pd
 import re
 import seaborn as sns
-import shutil
 import traceback
 import warnings
-from functools import reduce
 from multiprocessing import Pool
-from os.path import isfile, join, dirname, isdir
-from pathlib import Path
+from os.path import isfile, join, isdir
 from tqdm import tqdm
 
 sns.set_theme(style="whitegrid")
@@ -39,71 +35,139 @@
         Optional (True or False): use this flag to crate src plots for all hydroids (long run time)
 """
 
+
 def variable_mannings_calc(args):
-
-    in_src_bankfull_filename    = args[0]
-    df_mann                     = args[1]
-    huc                         = args[2]
-    branch_id                   = args[3]
-    htable_filename             = args[4]
-    output_suffix               = args[5]
-    src_plot_option             = args[6]
-    huc_output_dir              = args[7]
+    in_src_bankfull_filename = args[0]
+    df_mann = args[1]
+    huc = args[2]
+    branch_id = args[3]
+    htable_filename = args[4]
+    output_suffix = args[5]
+    src_plot_option = args[6]
+    huc_output_dir = args[7]
 
     ## Read the src_full_crosswalked.csv
     log_text = 'Calculating modified SRC: ' + str(huc) + '  branch id: ' + str(branch_id) + '\n'
     try:
-        df_src_orig = pd.read_csv(in_src_bankfull_filename,dtype={'feature_id': 'int64'})
+        df_src_orig = pd.read_csv(in_src_bankfull_filename, dtype={'feature_id': 'int64'})
 
         ## Check that the channel ratio column the user specified exists in the def
         if 'Stage_bankfull' not in df_src_orig.columns:
-            print('WARNING --> ' + str(huc) + '  branch id: ' + str(branch_id) + in_src_bankfull_filename + ' does not contain the specified bankfull column: ' + 'Stage_bankfull')
+            print(
+                'WARNING --> '
+                + str(huc)
+                + '  branch id: '
+                + str(branch_id)
+                + in_src_bankfull_filename
+                + ' does not contain the specified bankfull column: '
+                + 'Stage_bankfull'
+            )
             print('Skipping --> ' + str(huc) + '  branch id: ' + str(branch_id))
-            log_text += 'WARNING --> ' + str(huc) + '  branch id: ' + str(branch_id) + in_src_bankfull_filename + ' does not contain the specified bankfull column: ' + 'Stage_bankfull'  + '\n'
+            log_text += (
+                'WARNING --> '
+                + str(huc)
+                + '  branch id: '
+                + str(branch_id)
+                + in_src_bankfull_filename
+                + ' does not contain the specified bankfull column: '
+                + 'Stage_bankfull'
+                + '\n'
+            )
         else:
-            df_src_orig = df_src_orig.drop(['channel_n','overbank_n','subdiv_applied','Discharge (m3s-1)_subdiv','Volume_chan (m3)','Volume_obank (m3)','BedArea_chan (m2)','BedArea_obank (m2)','WettedPerimeter_chan (m)','WettedPerimeter_obank (m)'], axis=1, errors='ignore') # drop these cols (in case vmann was previously performed)
-            
+            df_src_orig = df_src_orig.drop(
+                [
+                    'channel_n',
+                    'overbank_n',
+                    'subdiv_applied',
+                    'Discharge (m3s-1)_subdiv',
+                    'Volume_chan (m3)',
+                    'Volume_obank (m3)',
+                    'BedArea_chan (m2)',
+                    'BedArea_obank (m2)',
+                    'WettedPerimeter_chan (m)',
+                    'WettedPerimeter_obank (m)',
+                ],
+                axis=1,
+                errors='ignore',
+            )  # drop these cols (in case vmann was previously performed)
+
             ## Calculate subdiv geometry variables
             print('Calculating subdiv variables for SRC: ' + str(huc) + '  branch id: ' + str(branch_id))
-            log_text = 'Calculating subdiv variables for SRC: ' + str(huc) + '  branch id: ' + str(branch_id) + '\n'
+            log_text = (
+                'Calculating subdiv variables for SRC: ' + str(huc) + '  branch id: ' + str(branch_id) + '\n'
+            )
             df_src = subdiv_geometry(df_src_orig)
-            
+
             ## Merge (crosswalk) the df of Manning's n with the SRC df (using the channel/fplain delination in the 'Stage_bankfull')
-            df_src = df_src.merge(df_mann,  how='left', on='feature_id')
+            df_src = df_src.merge(df_mann, how='left', on='feature_id')
             check_null = df_src['channel_n'].isnull().sum() + df_src['overbank_n'].isnull().sum()
             if check_null > 0:
-                log_text += str(huc) + '  branch id: ' + str(branch_id) + ' --> ' + 'Null feature_ids found in crosswalk btw roughness dataframe and src dataframe' + ' --> missing entries= ' + str(check_null/84)  + '\n'
+                log_text += (
+                    str(huc)
+                    + '  branch id: '
+                    + str(branch_id)
+                    + ' --> '
+                    + 'Null feature_ids found in crosswalk btw roughness dataframe and src dataframe'
+                    + ' --> missing entries= '
+                    + str(check_null / 84)
+                    + '\n'
+                )
 
             ## Check if there are any missing data in the 'Stage_bankfull' column (these are locations where subdiv will not be applied)
-            df_src['subdiv_applied'] = np.where(df_src['Stage_bankfull'].isnull(), False, True) # create field to identify where vmann is applied (True=yes; False=no)        
+            df_src['subdiv_applied'] = np.where(
+                df_src['Stage_bankfull'].isnull(), False, True
+            )  # create field to identify where vmann is applied (True=yes; False=no)
 
             ## Calculate Manning's equation discharge for channel, overbank, and total
             df_src = subdiv_mannings_eq(df_src)
 
             ## Use the default discharge column when vmann is not being applied
-            df_src['Discharge (m3s-1)_subdiv'] = np.where(df_src['subdiv_applied']==False, df_src['Discharge (m3s-1)'], df_src['Discharge (m3s-1)_subdiv']) # reset the discharge value back to the original if vmann=false
+            df_src['Discharge (m3s-1)_subdiv'] = np.where(
+                df_src['subdiv_applied'] == False,
+                df_src['Discharge (m3s-1)'],
+                df_src['Discharge (m3s-1)_subdiv'],
+            )  # reset the discharge value back to the original if vmann=false
 
             ## Output new SRC with bankfull column
-            df_src.to_csv(in_src_bankfull_filename,index=False)
+            df_src.to_csv(in_src_bankfull_filename, index=False)
 
             ## Output new hydroTable with updated discharge and ManningN column
-            df_src_trim = df_src[['HydroID','Stage', 'Bathymetry_source', 'subdiv_applied','channel_n','overbank_n','Discharge (m3s-1)_subdiv']]
-            df_src_trim = df_src_trim.rename(columns={'Stage':'stage','Discharge (m3s-1)_subdiv': 'subdiv_discharge_cms'})
-            df_src_trim['discharge_cms'] = df_src_trim['subdiv_discharge_cms'] # create a copy of vmann modified discharge (used to track future changes)
-            df_htable = pd.read_csv(htable_filename,dtype={'HUC': str,'last_updated':object,'submitter':object,'obs_source':object})
+            df_src_trim = df_src[
+                [
+                    'HydroID',
+                    'Stage',
+                    'Bathymetry_source',
+                    'subdiv_applied',
+                    'channel_n',
+                    'overbank_n',
+                    'Discharge (m3s-1)_subdiv',
+                ]
+            ]
+            df_src_trim = df_src_trim.rename(
+                columns={'Stage': 'stage', 'Discharge (m3s-1)_subdiv': 'subdiv_discharge_cms'}
+            )
+            df_src_trim['discharge_cms'] = df_src_trim[
+                'subdiv_discharge_cms'
+            ]  # create a copy of vmann modified discharge (used to track future changes)
+            df_htable = pd.read_csv(
+                htable_filename,
+                dtype={'HUC': str, 'last_updated': object, 'submitter': object, 'obs_source': object},
+            )
 
             ## drop the previously modified discharge column to be replaced with updated version
-<<<<<<< HEAD
-            df_htable = df_htable.drop(['subdiv_applied','discharge_cms','overbank_n','channel_n','subdiv_discharge_cms'], axis=1, errors='ignore') 
-=======
-            df_htable.drop(['subdiv_applied','discharge_cms','overbank_n','channel_n','subdiv_discharge_cms','Bathymetry_source'], axis=1, errors='ignore', inplace=True) 
->>>>>>> 24f763ea
-            df_htable = df_htable.merge(df_src_trim, how='left', left_on=['HydroID','stage'], right_on=['HydroID','stage'])
+            df_htable = df_htable.drop(
+                ['subdiv_applied', 'discharge_cms', 'overbank_n', 'channel_n', 'subdiv_discharge_cms'],
+                axis=1,
+                errors='ignore',
+            )
+            df_htable = df_htable.merge(
+                df_src_trim, how='left', left_on=['HydroID', 'stage'], right_on=['HydroID', 'stage']
+            )
 
             ## Output new hydroTable csv
             if output_suffix != "":
-                htable_filename = os.path.splitext(htable_filename)[0] + output_suffix + '.csv' 
-            df_htable.to_csv(htable_filename,index=False)
+                htable_filename = os.path.splitext(htable_filename)[0] + output_suffix + '.csv'
+            df_htable.to_csv(htable_filename, index=False)
 
             log_text += 'Completed: ' + str(huc)
 
@@ -113,60 +177,112 @@
                     os.mkdir(huc_output_dir)
                 generate_src_plot(df_src, huc_output_dir)
     except Exception as ex:
-        summary = traceback.StackSummary.extract(
-                traceback.walk_stack(None))
-        print('WARNING: ' + str(huc) + '  branch id: ' + str(branch_id) + " subdivision failed for some reason")
-        #print(f"*** {ex}")                
-        #print(''.join(summary.format()))    
-        log_text += 'ERROR --> ' + str(huc) + '  branch id: ' + str(branch_id) + " subdivision failed (details: " + (f"*** {ex}") + (''.join(summary.format())) + '\n'
-
-    return(log_text)
+        summary = traceback.StackSummary.extract(traceback.walk_stack(None))
+        print(
+            'WARNING: ' + str(huc) + '  branch id: ' + str(branch_id) + " subdivision failed for some reason"
+        )
+        # print(f"*** {ex}")
+        # print(''.join(summary.format()))
+        log_text += (
+            'ERROR --> '
+            + str(huc)
+            + '  branch id: '
+            + str(branch_id)
+            + " subdivision failed (details: "
+            + (f"*** {ex}")
+            + (''.join(summary.format()))
+            + '\n'
+        )
+
+    return log_text
+
 
 def subdiv_geometry(df_src):
-
     ## Calculate in-channel volume & bed area
-    df_src['Volume_chan (m3)'] = np.where(df_src['Stage']<=df_src['Stage_bankfull'], df_src['Volume (m3)'], (df_src['Volume_bankfull'] + ((df_src['Stage'] - df_src['Stage_bankfull']) * df_src['SurfArea_bankfull'])))
-    df_src['BedArea_chan (m2)'] = np.where(df_src['Stage']<=df_src['Stage_bankfull'], df_src['BedArea (m2)'], df_src['BedArea_bankfull'])
-    df_src['WettedPerimeter_chan (m)'] = np.where(df_src['Stage']<=df_src['Stage_bankfull'], (df_src['BedArea_chan (m2)']/df_src['LENGTHKM']/1000), (df_src['BedArea_chan (m2)']/df_src['LENGTHKM']/1000) + ((df_src['Stage'] - df_src['Stage_bankfull'])*2))
+    df_src['Volume_chan (m3)'] = np.where(
+        df_src['Stage'] <= df_src['Stage_bankfull'],
+        df_src['Volume (m3)'],
+        (
+            df_src['Volume_bankfull']
+            + ((df_src['Stage'] - df_src['Stage_bankfull']) * df_src['SurfArea_bankfull'])
+        ),
+    )
+    df_src['BedArea_chan (m2)'] = np.where(
+        df_src['Stage'] <= df_src['Stage_bankfull'], df_src['BedArea (m2)'], df_src['BedArea_bankfull']
+    )
+    df_src['WettedPerimeter_chan (m)'] = np.where(
+        df_src['Stage'] <= df_src['Stage_bankfull'],
+        (df_src['BedArea_chan (m2)'] / df_src['LENGTHKM'] / 1000),
+        (df_src['BedArea_chan (m2)'] / df_src['LENGTHKM'] / 1000)
+        + ((df_src['Stage'] - df_src['Stage_bankfull']) * 2),
+    )
 
     ## Calculate overbank volume & bed area
-    df_src['Volume_obank (m3)'] = np.where(df_src['Stage']>df_src['Stage_bankfull'], (df_src['Volume (m3)'] - df_src['Volume_chan (m3)']), 0.0)
-    df_src['BedArea_obank (m2)'] = np.where(df_src['Stage']>df_src['Stage_bankfull'], (df_src['BedArea (m2)'] - df_src['BedArea_chan (m2)']), 0.0)
-    df_src['WettedPerimeter_obank (m)'] = df_src['BedArea_obank (m2)']/df_src['LENGTHKM']/1000
-    return(df_src)
+    df_src['Volume_obank (m3)'] = np.where(
+        df_src['Stage'] > df_src['Stage_bankfull'], (df_src['Volume (m3)'] - df_src['Volume_chan (m3)']), 0.0
+    )
+    df_src['BedArea_obank (m2)'] = np.where(
+        df_src['Stage'] > df_src['Stage_bankfull'],
+        (df_src['BedArea (m2)'] - df_src['BedArea_chan (m2)']),
+        0.0,
+    )
+    df_src['WettedPerimeter_obank (m)'] = df_src['BedArea_obank (m2)'] / df_src['LENGTHKM'] / 1000
+    return df_src
+
 
 def subdiv_mannings_eq(df_src):
     ## Calculate discharge (channel) using Manning's equation
-    df_src = df_src.drop(['WetArea_chan (m2)','HydraulicRadius_chan (m)','Discharge_chan (m3s-1)','Velocity_chan (m/s)'], axis=1, errors='ignore') # drop these cols (in case subdiv was previously performed)
-    df_src['WetArea_chan (m2)'] = df_src['Volume_chan (m3)']/df_src['LENGTHKM']/1000
-    df_src['HydraulicRadius_chan (m)'] = df_src['WetArea_chan (m2)']/df_src['WettedPerimeter_chan (m)']
+    df_src = df_src.drop(
+        ['WetArea_chan (m2)', 'HydraulicRadius_chan (m)', 'Discharge_chan (m3s-1)', 'Velocity_chan (m/s)'],
+        axis=1,
+        errors='ignore',
+    )  # drop these cols (in case subdiv was previously performed)
+    df_src['WetArea_chan (m2)'] = df_src['Volume_chan (m3)'] / df_src['LENGTHKM'] / 1000
+    df_src['HydraulicRadius_chan (m)'] = df_src['WetArea_chan (m2)'] / df_src['WettedPerimeter_chan (m)']
     df_src['HydraulicRadius_chan (m)'].fillna(0, inplace=True)
-    df_src['Discharge_chan (m3s-1)'] = df_src['WetArea_chan (m2)']* \
-    pow(df_src['HydraulicRadius_chan (m)'],2.0/3)* \
-    pow(df_src['SLOPE'],0.5)/df_src['channel_n']
-    df_src['Velocity_chan (m/s)'] = df_src['Discharge_chan (m3s-1)']/df_src['WetArea_chan (m2)']
+    df_src['Discharge_chan (m3s-1)'] = (
+        df_src['WetArea_chan (m2)']
+        * pow(df_src['HydraulicRadius_chan (m)'], 2.0 / 3)
+        * pow(df_src['SLOPE'], 0.5)
+        / df_src['channel_n']
+    )
+    df_src['Velocity_chan (m/s)'] = df_src['Discharge_chan (m3s-1)'] / df_src['WetArea_chan (m2)']
     df_src['Velocity_chan (m/s)'].fillna(0, inplace=True)
 
     ## Calculate discharge (overbank) using Manning's equation
-    df_src = df_src.drop(['WetArea_obank (m2)','HydraulicRadius_obank (m)','Discharge_obank (m3s-1)','Velocity_obank (m/s)'], axis=1, errors='ignore') # drop these cols (in case subdiv was previously performed)
-    df_src['WetArea_obank (m2)'] = df_src['Volume_obank (m3)']/df_src['LENGTHKM']/1000
-    df_src['HydraulicRadius_obank (m)'] = df_src['WetArea_obank (m2)']/df_src['WettedPerimeter_obank (m)']
-    df_src = df_src.replace([np.inf, -np.inf], np.nan) # need to replace inf instances (divide by 0)
+    df_src = df_src.drop(
+        [
+            'WetArea_obank (m2)',
+            'HydraulicRadius_obank (m)',
+            'Discharge_obank (m3s-1)',
+            'Velocity_obank (m/s)',
+        ],
+        axis=1,
+        errors='ignore',
+    )  # drop these cols (in case subdiv was previously performed)
+    df_src['WetArea_obank (m2)'] = df_src['Volume_obank (m3)'] / df_src['LENGTHKM'] / 1000
+    df_src['HydraulicRadius_obank (m)'] = df_src['WetArea_obank (m2)'] / df_src['WettedPerimeter_obank (m)']
+    df_src = df_src.replace([np.inf, -np.inf], np.nan)  # need to replace inf instances (divide by 0)
     df_src['HydraulicRadius_obank (m)'].fillna(0, inplace=True)
-    df_src['Discharge_obank (m3s-1)'] = df_src['WetArea_obank (m2)']* \
-    pow(df_src['HydraulicRadius_obank (m)'],2.0/3)* \
-    pow(df_src['SLOPE'],0.5)/df_src['overbank_n']
-    df_src['Velocity_obank (m/s)'] = df_src['Discharge_obank (m3s-1)']/df_src['WetArea_obank (m2)']
+    df_src['Discharge_obank (m3s-1)'] = (
+        df_src['WetArea_obank (m2)']
+        * pow(df_src['HydraulicRadius_obank (m)'], 2.0 / 3)
+        * pow(df_src['SLOPE'], 0.5)
+        / df_src['overbank_n']
+    )
+    df_src['Velocity_obank (m/s)'] = df_src['Discharge_obank (m3s-1)'] / df_src['WetArea_obank (m2)']
     df_src['Velocity_obank (m/s)'].fillna(0, inplace=True)
 
     ## Calcuate the total of the subdivided discharge (channel + overbank)
-    df_src = df_src.drop(['Discharge (m3s-1)_subdiv'], axis=1, errors='ignore') # drop these cols (in case subdiv was previously performed)
+    df_src = df_src.drop(
+        ['Discharge (m3s-1)_subdiv'], axis=1, errors='ignore'
+    )  # drop these cols (in case subdiv was previously performed)
     df_src['Discharge (m3s-1)_subdiv'] = df_src['Discharge_chan (m3s-1)'] + df_src['Discharge_obank (m3s-1)']
-    df_src.loc[df_src['Stage']==0,['Discharge (m3s-1)_subdiv']] = 0
-    return(df_src)
+    df_src.loc[df_src['Stage'] == 0, ['Discharge (m3s-1)_subdiv']] = 0
+    return df_src
+
 
 def generate_src_plot(df_src, plt_out_dir):
-
     ## create list of unique hydroids
     hydroids = df_src.HydroID.unique().tolist()
 
@@ -179,76 +295,149 @@
         ax.set_title(str(hydroid))
         sns.despine(f, left=True, bottom=True)
         sns.scatterplot(x='Discharge (m3s-1)', y='Stage', data=plot_df, label="Orig SRC", ax=ax, color='blue')
-        sns.scatterplot(x='Discharge (m3s-1)_subdiv', y='Stage', data=plot_df, label="SRC w/ Subdiv", ax=ax, color='orange')
-        sns.scatterplot(x='Discharge_chan (m3s-1)', y='Stage', data=plot_df, label="SRC Channel", ax=ax, color='green', s=8)
-        sns.scatterplot(x='Discharge_obank (m3s-1)', y='Stage', data=plot_df, label="SRC Overbank", ax=ax, color='purple', s=8)
+        sns.scatterplot(
+            x='Discharge (m3s-1)_subdiv',
+            y='Stage',
+            data=plot_df,
+            label="SRC w/ Subdiv",
+            ax=ax,
+            color='orange',
+        )
+        sns.scatterplot(
+            x='Discharge_chan (m3s-1)',
+            y='Stage',
+            data=plot_df,
+            label="SRC Channel",
+            ax=ax,
+            color='green',
+            s=8,
+        )
+        sns.scatterplot(
+            x='Discharge_obank (m3s-1)',
+            y='Stage',
+            data=plot_df,
+            label="SRC Overbank",
+            ax=ax,
+            color='purple',
+            s=8,
+        )
         sns.lineplot(x='Discharge (m3s-1)', y='Stage_bankfull', data=plot_df, color='green', ax=ax)
-        plt.fill_between(plot_df['Discharge (m3s-1)'], plot_df['Stage_bankfull'],alpha=0.5)
-        plt.text(plot_df['Discharge (m3s-1)'].median(), plot_df['Stage_bankfull'].median(), "NWM Bankfull Approx: " + str(plot_df['Stage_bankfull'].median()))
+        plt.fill_between(plot_df['Discharge (m3s-1)'], plot_df['Stage_bankfull'], alpha=0.5)
+        plt.text(
+            plot_df['Discharge (m3s-1)'].median(),
+            plot_df['Stage_bankfull'].median(),
+            "NWM Bankfull Approx: " + str(plot_df['Stage_bankfull'].median()),
+        )
         ax.legend()
-        plt.savefig(plt_out_dir + os.sep + str(hydroid) + '_vmann.png',dpi=175, bbox_inches='tight')
+        plt.savefig(plt_out_dir + os.sep + str(hydroid) + '_vmann.png', dpi=175, bbox_inches='tight')
         plt.close()
+
 
 def multi_process(variable_mannings_calc, procs_list, log_file, number_of_jobs, verbose):
     ## Initiate multiprocessing
     available_cores = multiprocessing.cpu_count()
     if number_of_jobs > available_cores:
         number_of_jobs = available_cores - 2
-        print("Provided job number exceeds the number of available cores. " + str(number_of_jobs) + " max jobs will be used instead.")
-
-    print(f"Computing subdivided SRC and applying variable Manning's n to channel/overbank for {len(procs_list)} branches using {number_of_jobs} jobs")
+        print(
+            "Provided job number exceeds the number of available cores. "
+            + str(number_of_jobs)
+            + " max jobs will be used instead."
+        )
+
+    print(
+        f"Computing subdivided SRC and applying variable Manning's n to channel/overbank for {len(procs_list)} branches using {number_of_jobs} jobs"
+    )
     with Pool(processes=number_of_jobs) as pool:
         if verbose:
             map_output = tqdm(pool.imap(variable_mannings_calc, procs_list), total=len(procs_list))
             tuple(map_output)  # fetch the lazy results
         else:
             map_output = pool.map(variable_mannings_calc, procs_list)
-    log_file.writelines(["%s\n" % item  for item in map_output])
-
-def run_prep(fim_dir,mann_n_table,output_suffix,number_of_jobs,verbose,src_plot_option):
+    log_file.writelines(["%s\n" % item for item in map_output])
+
+
+def run_prep(fim_dir, mann_n_table, output_suffix, number_of_jobs, verbose, src_plot_option):
     procs_list = []
 
-    print('Writing progress to log file here: ' + str(join(fim_dir,'logs','subdiv_src_' + output_suffix + '.log')))
+    print(
+        'Writing progress to log file here: '
+        + str(join(fim_dir, 'logs', 'subdiv_src_' + output_suffix + '.log'))
+    )
     print('This may take a few minutes...')
     ## Create a time var to log run time
     begin_time = dt.datetime.now()
 
     ## initiate log file
-    log_file = open(join(fim_dir,'logs','subdiv_src_' + output_suffix + '.log'),"w")
+    log_file = open(join(fim_dir, 'logs', 'subdiv_src_' + output_suffix + '.log'), "w")
     log_file.write('START TIME: ' + str(begin_time) + '\n')
     log_file.write('#########################################################\n\n')
 
     ## Check that the input fim_dir exists
     assert os.path.isdir(fim_dir), 'ERROR: could not find the input fim_dir location: ' + str(fim_dir)
     ## Check that the manning's roughness input filepath exists and then read to dataframe
-    assert os.path.isfile(mann_n_table), 'Can not find the input roughness/feature_id file: ' + str(mann_n_table)
-    
+    assert os.path.isfile(mann_n_table), 'Can not find the input roughness/feature_id file: ' + str(
+        mann_n_table
+    )
+
     ## Read the Manning's n csv (ensure that it contains feature_id, channel mannings, floodplain mannings)
     print('Importing the Manning roughness data file: ' + mann_n_table)
-    df_mann = pd.read_csv(mann_n_table,dtype={'feature_id': 'int64'})
-    if 'channel_n' not in df_mann.columns or 'overbank_n' not in df_mann.columns or 'feature_id' not in df_mann.columns:
-        print('Missing required data column ("feature_id","channel_n", and/or "overbank_n")!!! --> ' + df_mann)
+    df_mann = pd.read_csv(mann_n_table, dtype={'feature_id': 'int64'})
+    if (
+        'channel_n' not in df_mann.columns
+        or 'overbank_n' not in df_mann.columns
+        or 'feature_id' not in df_mann.columns
+    ):
+        print(
+            'Missing required data column ("feature_id","channel_n", and/or "overbank_n")!!! --> ' + df_mann
+        )
     else:
         print('Running the variable_mannings_calc function...')
 
         ## Loop through hucs in the fim_dir and create list of variables to feed to multiprocessing
-        huc_list  = os.listdir(fim_dir)
-        huc_list.sort() # sort huc_list for helping track progress in future print statments
+        huc_list = os.listdir(fim_dir)
+        huc_list.sort()  # sort huc_list for helping track progress in future print statments
         for huc in huc_list:
-            #if huc != 'logs' and huc[-3:] != 'log' and huc[-4:] != '.csv':
-            if re.match('\d{8}', huc):    
-                huc_branches_dir = os.path.join(fim_dir, huc,'branches')
+            # if huc != 'logs' and huc[-3:] != 'log' and huc[-4:] != '.csv':
+            if re.match('\d{8}', huc):
+                huc_branches_dir = os.path.join(fim_dir, huc, 'branches')
                 for branch_id in os.listdir(huc_branches_dir):
-                    branch_dir = os.path.join(huc_branches_dir,branch_id)
-                    in_src_bankfull_filename = join(branch_dir,'src_full_crosswalked_' + branch_id + '.csv')
-                    htable_filename = join(branch_dir,'hydroTable_' + branch_id + '.csv')
-                    huc_plot_output_dir = join(branch_dir,'src_plots')
+                    branch_dir = os.path.join(huc_branches_dir, branch_id)
+                    in_src_bankfull_filename = join(branch_dir, 'src_full_crosswalked_' + branch_id + '.csv')
+                    htable_filename = join(branch_dir, 'hydroTable_' + branch_id + '.csv')
+                    huc_plot_output_dir = join(branch_dir, 'src_plots')
 
                     if isfile(in_src_bankfull_filename) and isfile(htable_filename):
-                        procs_list.append([in_src_bankfull_filename, df_mann, huc, branch_id, htable_filename, output_suffix, src_plot_option, huc_plot_output_dir])
+                        procs_list.append(
+                            [
+                                in_src_bankfull_filename,
+                                df_mann,
+                                huc,
+                                branch_id,
+                                htable_filename,
+                                output_suffix,
+                                src_plot_option,
+                                huc_plot_output_dir,
+                            ]
+                        )
                     else:
-                        print('HUC: ' + str(huc) + '  branch id: ' + str(branch_id) + '\nWARNING --> can not find required file (src_full_crosswalked_bankfull_*.csv or hydroTable_*.csv) in the fim output dir: ' + str(branch_dir) + ' - skipping this branch!!!\n')
-                        log_file.write('HUC: ' + str(huc) + '  branch id: ' + str(branch_id) + '\nWARNING --> can not find required file (src_full_crosswalked_bankfull_*.csv or hydroTable_*.csv) in the fim output dir: ' + str(branch_dir) + ' - skipping this branch!!!\n')
+                        print(
+                            'HUC: '
+                            + str(huc)
+                            + '  branch id: '
+                            + str(branch_id)
+                            + '\nWARNING --> can not find required file (src_full_crosswalked_bankfull_*.csv or hydroTable_*.csv) in the fim output dir: '
+                            + str(branch_dir)
+                            + ' - skipping this branch!!!\n'
+                        )
+                        log_file.write(
+                            'HUC: '
+                            + str(huc)
+                            + '  branch id: '
+                            + str(branch_id)
+                            + '\nWARNING --> can not find required file (src_full_crosswalked_bankfull_*.csv or hydroTable_*.csv) in the fim output dir: '
+                            + str(branch_dir)
+                            + ' - skipping this branch!!!\n'
+                        )
 
         ## Pass huc procs_list to multiprocessing function
         multi_process(variable_mannings_calc, procs_list, log_file, number_of_jobs, verbose)
@@ -260,15 +449,51 @@
         log_file.write('TOTAL RUN TIME: ' + str(tot_run_time))
         log_file.close()
 
+
 if __name__ == '__main__':
-
-    parser = argparse.ArgumentParser(description="Subdivide the default SRC to compute a seperate channel component and overbank component. Impliment user provided Manning's n values for in-channel vs. overbank flow. Recalculate Manning's eq for discharge")
-    parser.add_argument('-fim_dir','--fim-dir', help='FIM output dir', required=True,type=str)
-    parser.add_argument('-mann','--mann-n-table',help="Path to a csv file containing Manning's n values by featureid",required=True,type=str)
-    parser.add_argument('-suff','--output-suffix',help="Suffix to append to the output log file (e.g. '_global_06_011')",default="",required=False,type=str)
-    parser.add_argument('-j','--number-of-jobs',help='OPTIONAL: number of workers (default=8)',required=False,default=8,type=int)
-    parser.add_argument('-vb','--verbose',help='OPTIONAL: verbose progress bar',required=False,default=None,action='store_true')
-    parser.add_argument('-plots','--src-plot-option',help='OPTIONAL flag: use this flag to create src plots for all hydroids. WARNING - long runtime',default=False,required=False, action='store_true')
+    parser = argparse.ArgumentParser(
+        description="Subdivide the default SRC to compute a seperate channel component and overbank component. Impliment user provided Manning's n values for in-channel vs. overbank flow. Recalculate Manning's eq for discharge"
+    )
+    parser.add_argument('-fim_dir', '--fim-dir', help='FIM output dir', required=True, type=str)
+    parser.add_argument(
+        '-mann',
+        '--mann-n-table',
+        help="Path to a csv file containing Manning's n values by featureid",
+        required=True,
+        type=str,
+    )
+    parser.add_argument(
+        '-suff',
+        '--output-suffix',
+        help="Suffix to append to the output log file (e.g. '_global_06_011')",
+        default="",
+        required=False,
+        type=str,
+    )
+    parser.add_argument(
+        '-j',
+        '--number-of-jobs',
+        help='OPTIONAL: number of workers (default=8)',
+        required=False,
+        default=8,
+        type=int,
+    )
+    parser.add_argument(
+        '-vb',
+        '--verbose',
+        help='OPTIONAL: verbose progress bar',
+        required=False,
+        default=None,
+        action='store_true',
+    )
+    parser.add_argument(
+        '-plots',
+        '--src-plot-option',
+        help='OPTIONAL flag: use this flag to create src plots for all hydroids. WARNING - long runtime',
+        default=False,
+        required=False,
+        action='store_true',
+    )
 
     args = vars(parser.parse_args())
 
@@ -279,4 +504,4 @@
     verbose = bool(args['verbose'])
     src_plot_option = args['src_plot_option']
 
-    run_prep(fim_dir,mann_n_table,output_suffix,number_of_jobs,verbose,src_plot_option)+    run_prep(fim_dir, mann_n_table, output_suffix, number_of_jobs, verbose, src_plot_option)