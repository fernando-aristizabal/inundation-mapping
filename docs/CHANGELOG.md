--- conflicted
+++ resolved
@@ -1,7 +1,6 @@
 All notable changes to this project will be documented in this file.
 We follow the [Semantic Versioning 2.0.0](http://semver.org/) format.
 
-<<<<<<< HEAD
 ## v4.4.x.x - 2023-11-15 - [PR#1038](https://github.com/NOAA-OWP/inundation-mapping/pull/1038)
 
 Upgrades GDAL to v.3.8.0. This resulted in several code and package changes due to a known issue with TauDEM `aread8` with GDAL > v.3.4.3. In addition, the base Python version was changed from 3.8 to 3.10 in GDAL >= 3.6. GDAL v.3.8.0 upgrades Python to 3.10.12.
@@ -25,7 +24,6 @@
 
 <br/><br/>
 
-=======
 ## v4.4.8.2 - 2023-12-12 - [PR#1052](https://github.com/NOAA-OWP/inundation-mapping/pull/1052)
 
 The alpha test for v4.4.8.1 came back with a large degradation in skill and we noticed that the global manning's roughness file was changed in v4.4.7.1 - likely in error.
@@ -163,7 +161,6 @@
 <br/><br/>
 
 
->>>>>>> 5cca27c5
 ## v4.4.5.0 - 2023-10-26 - [PR#1018](https://github.com/NOAA-OWP/inundation-mapping/pull/1018)
 
 During a recent BED attempt which added the new pre-clip system, it was erroring out on a number of hucs. It was issuing an error in the add_crosswalk.py script. While a minor bug does exist there, after a wide number of tests, the true culprit is the memory profile system embedded throughout FIM. This system has been around for at least a few years but not in use. It is not 100% clear why it became a problem with the addition of pre-clip, but that changes how records are loaded which likely affected memory at random times.
