--- conflicted
+++ resolved
@@ -115,6 +115,89 @@
 source $envFile
 source $srcDir/bash_functions.env
 
+# default values
+if [ "$jobLimit" = "" ] ; then
+    jobLimit=$default_max_jobs
+fi
+
+## Define Outputs Data Dir & Log File##
+export outputRunDataDir=$outputDataDir/$runName
+export deny_gms_branches_list=$deny_gms_branches_list
+logFile=$outputRunDataDir/logs/branch/summary_gms_branch.log
+export extent=GMS
+export overwrite=$overwrite
+
+
+## Check for run data directory ##
+if [ ! -d "$outputRunDataDir" ]; then 
+    echo "Depends on output from gms_run_unit.sh. Please produce data with gms_run_unit.sh first."
+    exit 1
+fi
+
+## Filter out hucs ##
+if [ "$hucList" = "" ]; then
+    gms_inputs=$outputRunDataDir/gms_inputs.csv
+else
+    $srcDir/gms/filter_gms_inputs_by_huc.py -g $outputRunDataDir/gms_inputs.csv -u $hucList -o $outputRunDataDir/gms_inputs_filtered.csv
+    gms_inputs=$outputRunDataDir/gms_inputs_filtered.csv
+fi
+
+# Echo intent to retry
+if [ "$retry" = "--retry-failed" ]; then
+    echo "Retrying failed unit level jobs for $runName"
+fi 
+
+# make log dir
+if [ ! -d "$outputRunDataDir/logs/branch" ]; then
+    mkdir -p $outputRunDataDir/logs/branch
+elif [ $overwrite -eq 1 ]; then
+    # need to clean it out if we are overwriting
+    rm -rf $outputRunDataDir/logs/branch
+    mkdir -p $outputRunDataDir/logs/branch
+fi
+
+if [ ! -d "$outputRunDataDir/branch_errors" ]; then
+    mkdir -p "$outputRunDataDir/branch_errors"
+elif [ $overwrite -eq 1 ]; then
+    rm -rf $outputRunDataDir/branch_errors
+    mkdir -p $outputRunDataDir/branch_errors
+fi
+
+## Track total time of the overall run
+T_total_start
+
+## RUN GMS BY BRANCH ##
+echo "=========================================================================="
+echo "Start of branch processing"
+echo "Started: `date -u`" 
+Tstart
+
+if [ "$jobLimit" -eq 1 ]; then
+    parallel $retry --verbose --timeout $branch_timeout --lb  -j $jobLimit --joblog $logFile --colsep ',' -- $srcDir/gms/time_and_tee_run_by_branch.sh :::: $gms_inputs
+else
+    parallel $retry --eta --timeout $branch_timeout -j $jobLimit --joblog $logFile --colsep ',' -- $srcDir/gms/time_and_tee_run_by_branch.sh :::: $gms_inputs
+fi
+
+echo "Branch processing is complete"
+Tcount
+date -u
+
+## RUN AGGREGATE BRANCH ELEV TABLES ##
+# TODO: How do we skip aggregation if there is a branch error
+# maybe against the non_zero logs above
+echo 
+echo "Processing usgs gage aggregation"
+python3 $srcDir/usgs_gage_aggregate.py -fim $outputRunDataDir -gms $gms_inputs
+
+## RUN SYNTHETIC RATING CURVE BANKFULL ESTIMATION ROUTINE ##
+if [ "$src_bankfull_toggle" = "True" ]; then
+    echo -e $startDiv"Estimating bankfull stage in SRCs"$stopDiv
+    # Run SRC bankfull estimation routine routine
+    Tstart
+    time python3 /foss_fim/src/identify_src_bankfull.py -fim_dir $outputRunDataDir -flows $bankfull_flows_file -j $jobLimit
+    Tcount
+fi
+
 ## CONNECT TO CALIBRATION POSTGRESQL DATABASE (OPTIONAL) ##
 if [ "$src_adjust_spatial" = "True" ]; then
     if [ ! -f $CALB_DB_KEYS_FILE ]; then
@@ -124,116 +207,14 @@
         source $CALB_DB_KEYS_FILE
         echo "Populate PostgrSQL database with benchmark FIM extent points and HUC attributes"
         echo "Loading HUC Data"
+        Tstart
         time ogr2ogr -overwrite -nln hucs -a_srs ESRI:102039 -f PostgreSQL PG:"host=$CALIBRATION_DB_HOST dbname=calibration user=$CALIBRATION_DB_USER_NAME password=$CALIBRATION_DB_PASS" $inputDataDir/wbd/WBD_National.gpkg WBDHU8
         echo "Loading Point Data"
         time ogr2ogr -overwrite -f PostgreSQL PG:"host=$CALIBRATION_DB_HOST dbname=calibration user=$CALIBRATION_DB_USER_NAME password=$CALIBRATION_DB_PASS" $fim_obs_pnt_data usgs_nws_benchmark_points -nln points
+        Tcount
+        Tstart
+        date -u
     fi
-fi
-
-# default values
-if [ "$jobLimit" = "" ] ; then
-    jobLimit=$default_max_jobs
-fi
-
-## Define Outputs Data Dir & Log File##
-export outputRunDataDir=$outputDataDir/$runName
-export deny_gms_branches_list=$deny_gms_branches_list
-logFile=$outputRunDataDir/logs/branch/summary_gms_branch.log
-export extent=GMS
-export overwrite=$overwrite
-
-
-## Check for run data directory ##
-if [ ! -d "$outputRunDataDir" ]; then 
-    echo "Depends on output from gms_run_unit.sh. Please produce data with gms_run_unit.sh first."
-    exit 1
-fi
-
-## Filter out hucs ##
-if [ "$hucList" = "" ]; then
-    gms_inputs=$outputRunDataDir/gms_inputs.csv
-else
-    $srcDir/gms/filter_gms_inputs_by_huc.py -g $outputRunDataDir/gms_inputs.csv -u $hucList -o $outputRunDataDir/gms_inputs_filtered.csv
-    gms_inputs=$outputRunDataDir/gms_inputs_filtered.csv
-fi
-
-# Echo intent to retry
-if [ "$retry" = "--retry-failed" ]; then
-    echo "Retrying failed unit level jobs for $runName"
-fi 
-
-# make log dir
-if [ ! -d "$outputRunDataDir/logs/branch" ]; then
-    mkdir -p $outputRunDataDir/logs/branch
-elif [ $overwrite -eq 1 ]; then
-    # need to clean it out if we are overwriting
-    rm -rf $outputRunDataDir/logs/branch
-    mkdir -p $outputRunDataDir/logs/branch
-fi
-
-if [ ! -d "$outputRunDataDir/branch_errors" ]; then
-    mkdir -p "$outputRunDataDir/branch_errors"
-elif [ $overwrite -eq 1 ]; then
-    rm -rf $outputRunDataDir/branch_errors
-    mkdir -p $outputRunDataDir/branch_errors
-fi
-
-<<<<<<< HEAD
-=======
-## Track total time of the overall run
-T_total_start
-Tstart
-
-## CONNECT TO CALIBRATION POSTGRESQL DATABASE (OPTIONAL) ##
-if [ "$src_adjust_spatial" = "True" ]; then
-    if [ ! -f $CALB_DB_KEYS_FILE ]; then
-        echo "ERROR! - src_adjust_spatial parameter is set to "True" (see parameter file), but the provided calibration database access keys file does not exist: $CALB_DB_KEYS_FILE"
-        exit 1
-    else
-        source $CALB_DB_KEYS_FILE
-        echo "Populate PostgrSQL database with benchmark FIM extent points and HUC attributes"
-        echo "Loading HUC Data"
-        time ogr2ogr -overwrite -nln hucs -a_srs ESRI:102039 -f PostgreSQL PG:"host=$CALIBRATION_DB_HOST dbname=calibration user=$CALIBRATION_DB_USER_NAME password=$CALIBRATION_DB_PASS" $inputDataDir/wbd/WBD_National.gpkg WBDHU8
-        echo "Loading Point Data"
-        time ogr2ogr -overwrite -f PostgreSQL PG:"host=$CALIBRATION_DB_HOST dbname=calibration user=$CALIBRATION_DB_USER_NAME password=$CALIBRATION_DB_PASS" $fim_obs_pnt_data usgs_nws_benchmark_points -nln points
-    fi
-fi
-
-Tcount
-Tstart
-date -u
-
->>>>>>> ebd25b5b
-## RUN GMS BY BRANCH ##
-echo "=========================================================================="
-echo "Start of branch processing"
-echo "Started: `date -u`" 
-Tstart
-
-if [ "$jobLimit" -eq 1 ]; then
-    parallel $retry --verbose --timeout $branch_timeout --lb  -j $jobLimit --joblog $logFile --colsep ',' -- $srcDir/gms/time_and_tee_run_by_branch.sh :::: $gms_inputs
-else
-    parallel $retry --eta --timeout $branch_timeout -j $jobLimit --joblog $logFile --colsep ',' -- $srcDir/gms/time_and_tee_run_by_branch.sh :::: $gms_inputs
-fi
-
-echo "Branch processing is complete"
-Tcount
-date -u
-
-## RUN AGGREGATE BRANCH ELEV TABLES ##
-# TODO: How do we skip aggregation if there is a branch error
-# maybe against the non_zero logs above
-echo 
-echo "Processing usgs gage aggregation"
-python3 $srcDir/usgs_gage_aggregate.py -fim $outputRunDataDir -gms $gms_inputs
-
-## RUN SYNTHETIC RATING CURVE BANKFULL ESTIMATION ROUTINE ##
-if [ "$src_bankfull_toggle" = "True" ]; then
-    echo -e $startDiv"Estimating bankfull stage in SRCs"$stopDiv
-    # Run SRC bankfull estimation routine routine
-    Tstart
-    time python3 /foss_fim/src/identify_src_bankfull.py -fim_dir $outputRunDataDir -flows $bankfull_flows_file -j $jobLimit
-    Tcount
 fi
 
 ## RUN SYNTHETIC RATING CURVE VARIABLE ROUGHNESS ROUTINE ##
@@ -247,30 +228,16 @@
 
 ## RUN SYNTHETIC RATING CURVE CALIBRATION W/ USGS GAGE RATING CURVES ##
 if [ "$src_adjust_usgs" = "True" ]; then
-<<<<<<< HEAD
-    echo -e $startDiv"Performing SRC optimization using USGS rating curve database"$stopDiv
-    # Run SRC Optimization routine using USGS rating curve data (WSE and flow @ NWM recur flow thresholds)
-    Tstart
-    time python3 $srcDir/src_adjust_usgs_rating.py -run_dir $outputRunDataDir -usgs_rc $inputDataDir/usgs_gages/usgs_rating_curves.csv -nwm_recur $nwm_recur_file -j $jobLimit
-    Tcount
-=======
     Tstart
     echo -e $startDiv"Performing SRC adjustments using USGS rating curve database"$stopDiv
     # Run SRC Optimization routine using USGS rating curve data (WSE and flow @ NWM recur flow thresholds)
     python3 $srcDir/src_adjust_usgs_rating.py -run_dir $outputRunDataDir -usgs_rc $inputDataDir/usgs_gages/usgs_rating_curves.csv -nwm_recur $nwm_recur_file -j $jobLimit
     Tcount
     date -u
->>>>>>> ebd25b5b
 fi
 
 ## RUN SYNTHETIC RATING CURVE CALIBRATION W/ BENCHMARK POINT DATABASE (POSTGRESQL) ##
 if [ "$src_adjust_spatial" = "True" ]; then
-<<<<<<< HEAD
-    echo -e $startDiv"Performing SRC optimization using benchmark inundation point database"$stopDiv
-    Tstart
-    time python3 $srcDir/src_adjust_spatial_obs.py -fim_dir $outputRunDataDir -j $jobLimit
-    Tcount
-=======
     Tstart
     echo -e $startDiv"Performing SRC adjustments using benchmark point database"$stopDiv
     python3 $srcDir/src_adjust_spatial_obs.py -fim_dir $outputRunDataDir -j $jobLimit
@@ -284,7 +251,6 @@
     echo -e $startDiv"Cleaning up (Removing) files all branch zero for all HUCs"$stopDiv
     date -u
     $srcDir/gms/outputs_cleanup.py -d $outputRunDataDir -l $deny_gms_branches_list -b 0
->>>>>>> ebd25b5b
 fi
 
 # -------------------
