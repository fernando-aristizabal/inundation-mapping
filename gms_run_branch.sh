--- conflicted
+++ resolved
@@ -165,23 +165,48 @@
 
 ## Track total time of the overall run
 T_total_start
-<<<<<<< HEAD
-=======
+
+## RUN GMS BY BRANCH ##
+echo "=========================================================================="
+echo "Start of branch processing"
+echo "Started: `date -u`" 
 Tstart
 
-: '
-This makes the local variables from the calb_db_keys files
-into global variables that can be used in other files, including python.
-
-Why not just leave the word export in front of each of the keys in the
-calb_db_keys.env? Becuase that file is used against docker-compose
-when we start up that part of the sytem and it does not like the word
-export.
-'
-export CALIBRATION_DB_HOST=$CALIBRATION_DB_HOST
-export CALIBRATION_DB_NAME=$CALIBRATION_DB_NAME
-export CALIBRATION_DB_USER_NAME=$CALIBRATION_DB_USER_NAME
-export CALIBRATION_DB_PASS=$CALIBRATION_DB_PASS
+if [ "$jobLimit" -eq 1 ]; then
+    parallel $retry --verbose --timeout $branch_timeout --lb  -j $jobLimit --joblog $logFile --colsep ',' -- $srcDir/gms/time_and_tee_run_by_branch.sh :::: $gms_inputs
+else
+    parallel $retry --eta --timeout $branch_timeout -j $jobLimit --joblog $logFile --colsep ',' -- $srcDir/gms/time_and_tee_run_by_branch.sh :::: $gms_inputs
+fi
+
+echo "Branch processing is complete"
+Tcount
+date -u
+
+## RUN AGGREGATE BRANCH ELEV TABLES ##
+# TODO: How do we skip aggregation if there is a branch error
+# maybe against the non_zero logs above
+echo 
+echo "Processing usgs gage aggregation"
+python3 $srcDir/usgs_gage_aggregate.py -fim $outputRunDataDir -gms $gms_inputs
+
+## RUN SYNTHETIC RATING CURVE BANKFULL ESTIMATION ROUTINE ##
+if [ "$src_bankfull_toggle" = "True" ]; then
+    echo -e $startDiv"Estimating bankfull stage in SRCs"$stopDiv
+    # Run SRC bankfull estimation routine routine
+    Tstart
+    time python3 /foss_fim/src/identify_src_bankfull.py -fim_dir $outputRunDataDir -flows $bankfull_flows_file -j $jobLimit
+    Tcount
+fi
+
+## RUN SYNTHETIC RATING SUBDIVISION ROUTINE ##
+if [ "$src_subdiv_toggle" = "True" ]; then
+    echo -e $startDiv"Performing SRC channel/overbank subdivision routine"$stopDiv
+    # Run SRC Subdivision & Variable Roughness routine
+    Tstart
+    time python3 /foss_fim/src/subdiv_chan_obank_src.py -fim_dir $outputRunDataDir -bc $bankfull_attribute -mann $vmann_input_file -j $jobLimit
+    Tcount
+fi
+
 
 ## CONNECT TO CALIBRATION POSTGRESQL DATABASE (OPTIONAL) ##
 if [ "$src_adjust_spatial" = "True" ]; then
@@ -190,81 +215,24 @@
         exit 1
     else
         source $CALB_DB_KEYS_FILE
+        : '
+        This makes the local variables from the calb_db_keys files
+        into global variables that can be used in other files, including python.
+
+        Why not just leave the word export in front of each of the keys in the
+        calb_db_keys.env? Becuase that file is used against docker-compose
+        when we start up that part of the sytem and it does not like the word
+        export.
+        '
+        export CALIBRATION_DB_HOST=$CALIBRATION_DB_HOST
+        export CALIBRATION_DB_NAME=$CALIBRATION_DB_NAME
+        export CALIBRATION_DB_USER_NAME=$CALIBRATION_DB_USER_NAME
+        export CALIBRATION_DB_PASS=$CALIBRATION_DB_PASS
         echo "Populate PostgrSQL database with benchmark FIM extent points and HUC attributes (the calibration database)"
         echo "Loading HUC Data"
         time ogr2ogr -overwrite -nln hucs -a_srs ESRI:102039 -f PostgreSQL PG:"host=$CALIBRATION_DB_HOST dbname=$CALIBRATION_DB_NAME user=$CALIBRATION_DB_USER_NAME password=$CALIBRATION_DB_PASS" $inputDataDir/wbd/WBD_National.gpkg WBDHU8
         echo "Loading Point Data"
         time ogr2ogr -overwrite -f PostgreSQL PG:"host=$CALIBRATION_DB_HOST dbname=$CALIBRATION_DB_NAME user=$CALIBRATION_DB_USER_NAME password=$CALIBRATION_DB_PASS" $fim_obs_pnt_data usgs_nws_benchmark_points -nln points
-    fi
-fi
-
-Tcount
-Tstart
-date -u
->>>>>>> ecb592a8
-
-## RUN GMS BY BRANCH ##
-echo "=========================================================================="
-echo "Start of branch processing"
-echo "Started: `date -u`" 
-Tstart
-
-if [ "$jobLimit" -eq 1 ]; then
-    parallel $retry --verbose --timeout $branch_timeout --lb  -j $jobLimit --joblog $logFile --colsep ',' -- $srcDir/gms/time_and_tee_run_by_branch.sh :::: $gms_inputs
-else
-    parallel $retry --eta --timeout $branch_timeout -j $jobLimit --joblog $logFile --colsep ',' -- $srcDir/gms/time_and_tee_run_by_branch.sh :::: $gms_inputs
-fi
-
-echo "Branch processing is complete"
-Tcount
-date -u
-
-## RUN AGGREGATE BRANCH ELEV TABLES ##
-# TODO: How do we skip aggregation if there is a branch error
-# maybe against the non_zero logs above
-echo 
-echo "Processing usgs gage aggregation"
-python3 $srcDir/usgs_gage_aggregate.py -fim $outputRunDataDir -gms $gms_inputs
-
-## RUN SYNTHETIC RATING CURVE BANKFULL ESTIMATION ROUTINE ##
-if [ "$src_bankfull_toggle" = "True" ]; then
-    echo -e $startDiv"Estimating bankfull stage in SRCs"$stopDiv
-    # Run SRC bankfull estimation routine routine
-    Tstart
-    time python3 /foss_fim/src/identify_src_bankfull.py -fim_dir $outputRunDataDir -flows $bankfull_flows_file -j $jobLimit
-    Tcount
-fi
-
-## RUN SYNTHETIC RATING SUBDIVISION ROUTINE ##
-if [ "$src_subdiv_toggle" = "True" ]; then
-    echo -e $startDiv"Performing SRC channel/overbank subdivision routine"$stopDiv
-    # Run SRC Subdivision & Variable Roughness routine
-    Tstart
-    time python3 /foss_fim/src/subdiv_chan_obank_src.py -fim_dir $outputRunDataDir -bc $bankfull_attribute -mann $vmann_input_file -j $jobLimit
-    Tcount
-fi
-
-export CALIBRATION_DB_HOST=$CALIBRATION_DB_HOST
-export CALIBRATION_DB_NAME=$CALIBRATION_DB_NAME
-export CALIBRATION_DB_USER_NAME=$CALIBRATION_DB_USER_NAME
-export CALIBRATION_DB_PASS=$CALIBRATION_DB_PASS
-
-## CONNECT TO CALIBRATION POSTGRESQL DATABASE (OPTIONAL) ##
-if [ "$src_adjust_spatial" = "True" ]; then
-    if [ ! -f $CALB_DB_KEYS_FILE ]; then
-        echo "ERROR! - src_adjust_spatial parameter is set to "True" (see parameter file), but the provided calibration database access keys file does not exist: $CALB_DB_KEYS_FILE"
-        exit 1
-    else
-        source $CALB_DB_KEYS_FILE
-        echo "Populate PostgrSQL database with benchmark FIM extent points and HUC attributes"
-        echo "Loading HUC Data"
-        Tstart
-        time ogr2ogr -overwrite -nln hucs -a_srs ESRI:102039 -f PostgreSQL PG:"host=$CALIBRATION_DB_HOST dbname=calibration user=$CALIBRATION_DB_USER_NAME password=$CALIBRATION_DB_PASS" $inputDataDir/wbd/WBD_National.gpkg WBDHU8
-        echo "Loading Point Data"
-        time ogr2ogr -overwrite -f PostgreSQL PG:"host=$CALIBRATION_DB_HOST dbname=calibration user=$CALIBRATION_DB_USER_NAME password=$CALIBRATION_DB_PASS" $fim_obs_pnt_data usgs_nws_benchmark_points -nln points
-        Tcount
-        Tstart
-        date -u
     fi
 fi
 
