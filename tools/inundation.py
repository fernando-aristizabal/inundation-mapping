#!/usr/bin/env python3

import os
import numpy as np
import pandas as pd
from numba import njit, typed, types
<<<<<<< HEAD
from concurrent.futures import ThreadPoolExecutor, as_completed
=======
from concurrent.futures import ThreadPoolExecutor,as_completed
>>>>>>> bf29c708
from os.path import splitext
import rasterio
import fiona
from shapely.geometry import shape
from rasterio.mask import mask
from rasterio.io import DatasetReader, DatasetWriter
from collections import OrderedDict
import argparse
from warnings import warn
import geopandas as gpd
import xarray as xr
import rioxarray
import dask
import dask.distributed #import Client, as_completed
dask.config.set({"array.slicing.split_large_chunks": True})



class Inundation(object):
    """ 
    Class for working with HAND raster and Synthetic Rating Curve (SRC) outputs.
    
    Parameters
    ----------
    rem_path : str
        Full path to the REM geotiff.
    catch_path : str
        Full path to the catchments geotiff.
    hydroTable_path : str
        Full path to the hydroTable CSV.
    """
    chunks=3000
    def __init__(self, rem_path:str, catch_path:str, hydroTable_path:str, nodata:float):
        self.rem_path = rem_path
        self.catch_path = catch_path
        self.hydroTable_path = hydroTable_path
        self.NODATA = nodata
        self.loaded = False
        dask.config.set({"array.slicing.split_large_chunks": True})
        
    def load(self):
        """ 
        Loads in the files associated with the class.

        Returns
        -------
        self.ds : xarray.Dataset
            Xarray Dataset containing the REM and catchments as variables (rem and catch respectively)
        """
        self.ds = xr.Dataset(data_vars=dict(catch=rioxarray.open_rasterio(self.catch_path, 
                                                                        chunks=self.chunks, 
                                                                        nodata=0.0, 
                                                                        masked=True, 
                                                                        lock=False,
                                                                        dtype=rasterio.int32).sel(band=1).drop('band')))
        self.hydroTable = pd.read_csv(self.hydroTable_path, dtype={'huc8':str,'feature_id':int,'HydroID':int})
        self.loaded = True
        return self.ds
    
    def SRC_lookup(self, flow_df, units):
        """ 
        Uses an input flow forecast DataFrame and SRC to lookup stage values for each HydroID.

        Parameters
        ----------
        flow_df : pandas.DataFrame
            Pandas DataFrame with 'feature_id' and 'discharge' columns.
        units : str
            Discharge units. Acceptable values are 'cfs' or 'cms'.

        Returns
        -------
        hydroid_stage_dict : dict
            Dictionary with HydroIDs as keys and stages as values. This dict can be fed directly into the hydroid2stage() method.
        """
        # Merge flows with SRC
        forecast = self.hydroTable.groupby('HydroID')['feature_id'].first()
        forecast = pd.merge(forecast.reset_index(), flow_df, on='feature_id', how='left')
        if units.lower() == 'cfs':
            forecast['discharge'] = forecast['discharge'] / 35.3146
            
        # Stage lookup
        forecast['stage'] = forecast.apply(lambda row: self.interp_stage(row.discharge, self.hydroTable.loc[self.hydroTable.HydroID == int(row.HydroID)]), axis=1)
        hydroid_stage_dict = forecast.set_index('HydroID')['stage'].to_dict()
        hydroid_stage_dict[0] = np.nan
        return hydroid_stage_dict
    
    def hydroid2stage(self, hydroid_stage_dict:dict):
        """ 
        Creates a 'stage' variable in the Dataset that has each HydroID replaced with the corresponding stage value.

        Parameters
        ----------
        hydroid_stage_dict : dict
            Dictionary with HydroIDs as keys and stages as values. The output of SRC_lookup() can be fed directly into this method.
        """
        # Convert catchments to stage
        self.ds["stage"] = self._assign_stages(self.ds.catch, hydroid_stage_dict)
        
    def inundate(self, depth=False):
        assert "stage" in self.ds.variables, "stage does not yet exist in this dataset. Run hydroid2stage() to create it."

        if depth:
            inundate_var = "depth"
        else:
            inundate_var = "bool"
        
        # Subtract REM from the stage to get the depth
        self.ds[inundate_var] = self.ds.stage - self.ds.rem
        # Set all negative values to zero and keep NaNs as NaN
        self.ds[inundate_var] = xr.where(self.ds[inundate_var] >= 0.0, 
                                         self.ds[inundate_var] if depth else 1, 
                                         xr.where(self.ds[inundate_var].isnull(), np.nan, 0)) 
#        self.ds[inundate_var].persist()

        # Encode NODATA value
        self.ds[inundate_var].rio.write_nodata(self.NODATA, encoded=True, inplace=True)

        return inundate_var


    @classmethod
    def inundate_with_flows(cls, rem_path, catch_path, hydroTable_path, flow_file, nodata=-9999., units='cms', depth=False):
        """ 
        Class method for the full inundation workflow.

        Parameters
        ----------
        rem_path : str
            Full path to the REM geotiff.
        catch_path : str
            Full path to the catchments geotiff.
        hydroTable_path : str
            Full path to the hydroTable CSV.
        flow_file : str
            Full path to the forecast flow file CSV with columns 'feature_id' and 'discharge'.
        units : str
            Discharge units. Acceptable values are 'cfs' or 'cms'. Default='cms'.

        Returns
        -------
        hydroid_stage_dict : dict
            Dictionary with HydroIDs as keys and stages as values. This dict can be fed directly into the hydroid2stage() method.
        """
        rem = cls(rem_path, catch_path, hydroTable_path, nodata)
        
        # Load HAND datasets
        if not rem.loaded: rem.load()
         
        # Load in flow file to a dataframe
        if not isinstance(flow_file, pd.DataFrame):
            flow_df = pd.read_csv(flow_file, dtype={'discharge':float, 'feature_id':int})
        else:
            flow_df = flow_file
        
        # Use synthetic rating curve to lookup stage values
        stage_dict = rem.SRC_lookup(flow_df, units)
        
        # Convert catchments to stage
        rem.hydroid2stage(stage_dict)

        rem.ds = rem.ds.drop_vars('catch')
        rem.ds = rem.ds.assign(rem=rioxarray.open_rasterio(rem.rem_path, 
                                                            chunks=rem.chunks, 
                                                            nodata=rem.NODATA, 
                                                            masked=True, 
                                                            lock=False,
                                                            dtype=rasterio.float32).sel(band=1).drop('band'))
        
        # Calc Depth
        inundate_var = rem.inundate(depth=depth)

        return rem.ds[inundate_var]


    def composite_with_flows(hydrofabric_dir, hucs=None, nodata=-9999., units='cms', depth=False):
        """
        Generate inundation for all branches of a HUC
        """
        
        inundated_rasters = {}
        y_dict = {}

        # Get branches in HUC
        gms_inputs = pd.read_csv(os.path.join(hydrofabric_dir, 'gms_inputs.csv'), dtype={0:str,1:int}, names=['huc8', 'branch'])
        if not hucs:
            hucs = list(gms_inputs['huc8'].unique())

        for huc in hucs:
            inundated_rasters[huc] = []
            flow_file = f'/data/test_cases/ble_test_cases/validation_data_ble/{huc}/500yr/ble_huc_{huc}_flows_500yr.csv'            
            for branch in list(gms_inputs[gms_inputs['huc8']==huc]['branch'].unique()):
                rem_path = os.path.join(hydrofabric_dir, f'{huc}/branches/{branch}/rem_zeroed_masked_{branch}.tif')
                catch_path = os.path.join(hydrofabric_dir, f'{huc}/branches/{branch}/gw_catchments_reaches_filtered_addedAttributes_{branch}.tif')
                hydroTable_path = os.path.join(hydrofabric_dir, f'{huc}/branches/{branch}/hydroTable_{branch}.csv')

                i = Inundation.inundate_with_flows(rem_path, catch_path, hydroTable_path, flow_file, nodata=nodata, units=units, depth=depth)

                # Save raw inundation arrays
                inundated_rasters[huc].append(i)

            # Expand inundation arrays to maximum extent
            temp_y = xr.align(*inundated_rasters[huc], join="outer", fill_value=0.)

            # Save expanded inundation arrays
            y_dict[huc] = temp_y

        return y_dict, hucs, inundated_rasters

    @classmethod
    def composite_branches(cls, huc_dir, flow_file, nodata=-9999., units='cms', depth=False):
        
        composite_inundation = None
        flow_df = pd.read_csv(flow_file, dtype={'discharge':float, 'feature_id':int})
        branches_dir = os.path.join(huc_dir, 'branches')
        branches = os.listdir(branches_dir)
        
        # Loop through branches, inundate them, and composite
        for branch in branches:
            rem_path = os.path.join(branches_dir, branch, f'rem_zeroed_masked_{branch}.tif')
            catch_path = os.path.join(branches_dir, branch, f'gw_catchments_reaches_filtered_addedAttributes_{branch}.tif')
            hydroTable_path = os.path.join(branches_dir, branch, f'hydroTable_{branch}.csv')
            branch_inundation = cls.inundate_with_flows(rem_path, catch_path, hydroTable_path, flow_df, nodata, units, depth)
            if composite_inundation is None:
                # First branch
                composite_inundation = branch_inundation
            else:
                # All other branches get aligned and then composited by taking the max
                composite_inundation = xr.ufuncs.fmax(*xr.align(composite_inundation, branch_inundation, join='outer'))
            del branch_inundation

        return composite_inundation

    @classmethod
    def composite_multiproc(cls, huc_dir, flow_file, output_raster, nodata=-9999., units='cms', depth=False, job_number=1, lock=False):
        
        composite_inundation = None
        flow_df = pd.read_csv(flow_file, dtype={'discharge':float, 'feature_id':int})
        branches_dir = os.path.join(huc_dir, 'branches')
        branches = os.listdir(branches_dir)
        futures = []
        
        with dask.distributed.Client(processes=False, threads_per_worker=3, n_workers=job_number, memory_limit='5GB') as client:
            print(client)
        
            for branch in branches:
                rem_path = os.path.join(branches_dir, branch, f'rem_zeroed_masked_{branch}.tif')
                catch_path = os.path.join(branches_dir, branch, f'gw_catchments_reaches_filtered_addedAttributes_{branch}.tif')
                hydroTable_path = os.path.join(branches_dir, branch, f'hydroTable_{branch}.csv')
                futures.append(client.submit(cls.inundate_with_flows, rem_path, catch_path, hydroTable_path, flow_df, nodata, units, depth,
                                             key=f'{huc_dir[-8:]}-{branch}'))

            for future in dask.distributed.as_completed(futures):
                print(future)
                branch_inundation = future.result()#.persist()
                if composite_inundation is None:
                    # First branch
                    composite_inundation = branch_inundation
                else:
                    # All other branches get aligned and then composited by taking the max
                    composite_inundation = xr.ufuncs.fmax(*xr.align(composite_inundation, branch_inundation, join='outer'))
                del branch_inundation
                future.cancel()
                    
        composite_inundation.rio.to_raster(output_raster, tiled=True, dtype=rasterio.float64 if depth else rasterio.int32, compress="lzw")
                
    @staticmethod
    def interp_stage(cms, SRC):
        interpolated_stage = np.interp(cms, SRC.loc[:,'discharge_cms'], SRC.loc[:,'stage'])
        return interpolated_stage
    
    @staticmethod
    def _assign_stages(catch, map_dict):
        return xr.apply_ufunc(Inundation._translate, catch, kwargs=dict(mapping=map_dict), dask="parallelized", output_dtypes=[np.ndarray]).astype(np.int32)
    
    @staticmethod
    def _translate(array, mapping):
        orig_shape = array.shape
        a,inv = np.unique(np.nan_to_num(array), return_inverse = True)
        return np.array([mapping[k] for k in a])[inv].reshape(orig_shape)


class hydroTableHasOnlyLakes(Exception): 
    """ Raised when a Hydro-Table only has lakes """
    pass

class NoForecastFound(Exception):
    """ Raised when no forecast is available for a given Hydro-Table """
    pass

def inundate(rem, catchments, catchment_poly, hydro_table, forecast,
             mask_type, hucs = None, hucs_layerName = None,
             subset_hucs = None, num_workers = 1, aggregate = False, 
             inundation_raster = None, inundation_polygon = None,
             depths = None, out_raster_profile = None, out_vector_profile = None,
             src_table = None, quiet = False):
    """

    Run inundation on FIM >=3.0 outputs at job-level scale or aggregated scale

    Generate depths raster, inundation raster, and inundation polygon from FIM >=3.0 outputs. Can use the FIM 3.0 outputs at native HUC level or the aggregated products. Be sure to pass a HUCs file to process in batch mode if passing aggregated products.

    Parameters
    ----------
    rem : str or rasterio.DatasetReader
        File path to or rasterio dataset reader of Relative Elevation Model raster. Must have the same CRS as catchments raster.
    catchments : str or rasterio.DatasetReader
        File path to or rasterio dataset reader of Catchments raster. Must have the same CRS as REM raster
    hydro_table : str or pandas.DataFrame
        File path to hydro-table csv or Pandas DataFrame object with correct indices and columns.
    forecast : str or pandas.DataFrame
        File path to forecast csv or Pandas DataFrame with correct column names.
    hucs : str or fiona.Collection, optional
        Batch mode only. File path or fiona collection of vector polygons in HUC 4,6,or 8's to inundate on. Must have an attribute named as either "HUC4","HUC6", or "HUC8" with the associated values.
    hucs_layerName : str, optional
        Batch mode only. Layer name in hucs to use if multi-layer file is passed.
    subset_hucs : str or list of str, optional
        Batch mode only. File path to line delimited file, HUC string, or list of HUC strings to further subset hucs file for inundating.
    num_workers : int, optional
        Batch mode only. Number of workers to use in batch mode. Must be 1 or greater.
    aggregate : bool, optional
        Batch mode only. Aggregates output rasters to VRT mosaic files and merges polygons to single GPKG file. Currently not functional. Raises warning and sets to false. On to-do list.
    inundation_raster : str, optional
        Path to optional inundation raster output. Appends HUC number if ran in batch mode.
    inundation_polygon : str, optional
        Path to optional inundation vector output. Only accepts GPKG right now. Appends HUC number if ran in batch mode.
    depths : str, optional
        Path to optional depths raster output. Appends HUC number if ran in batch mode.
    out_raster_profile : str or dictionary, optional
        Override the default raster profile for outputs. See Rasterio profile documentation for more information.
    out_vector_profile : str or dictionary
        Override the default kwargs passed to fiona.Collection including crs, driver, and schema.
    quiet : bool, optional
        Quiet output.

    Returns
    -------
    error_code : int
        Zero for successful completion.

    Raises
    ------
    TypeError
        Wrong input data types
    AssertionError
        Wrong input data types

    Warns
    -----
    warn
        if aggregrate set to true, will revert to false.

    Notes
    -----
    - Specifying a subset of the domain in rem or catchments to inundate on is achieved by the HUCs file or the forecast file.

    """

    # check for num_workers
    num_workers = int(num_workers)
    assert num_workers >= 1, "Number of workers should be 1 or greater"
    if (num_workers > 1) & (hucs is None):
        raise AssertionError("Pass a HUCs file to batch process inundation mapping")

    # check that aggregate is only done for hucs mode
    aggregate = bool(aggregate)
    if aggregate:
        warn("Aggregate feature currently not working. Setting to false for now.")
        aggregate = False
    if hucs is None:
        assert (not aggregate), "Pass HUCs file if aggregation is desired"

    # bool quiet
    quiet = bool(quiet)

    # input rem
    if isinstance(rem,str):
        rem = rasterio.open(rem)
    elif isinstance(rem,DatasetReader):
        pass
    else:
        raise TypeError("Pass rasterio dataset or filepath for rem")

    # input catchments grid
    if isinstance(catchments,str):
        catchments = rasterio.open(catchments)
    elif isinstance(catchments,DatasetReader):
        pass
    else:
        raise TypeError("Pass rasterio dataset or filepath for catchments")


    # check for matching number of bands and single band only
    assert rem.count == catchments.count == 1, "REM and catchments rasters are required to be single band only"

    # check for matching raster sizes
    assert (rem.width == catchments.width) & (rem.height == catchments.height), "REM and catchments rasters required same shape"

    # check for matching projections
    #assert rem.crs.to_proj4() == catchments.crs.to_proj4(), "REM and Catchment rasters require same CRS definitions"

    # check for matching bounds
    assert ( (rem.transform*(0,0)) == (catchments.transform*(0,0)) ) & ( (rem.transform* (rem.width,rem.height)) == (catchments.transform*(catchments.width,catchments.height)) ), "REM and catchments rasters require same upper left and lower right extents"

    # open hucs
    if hucs is None:
        pass
    elif isinstance(hucs,str):
        hucs = fiona.open(hucs,'r',layer=hucs_layerName)
    elif isinstance(hucs,fiona.Collection):
        pass
    else:
        raise TypeError("Pass fiona collection or filepath for hucs")

    # check for matching projections
    #assert to_string(hucs.crs) == rem.crs.to_proj4() == catchments.crs.to_proj4(), "REM, Catchment, and HUCS CRS definitions must match"

    # catchment stages dictionary
    if hydro_table is not None:
        catchmentStagesDict,hucSet = __subset_hydroTable_to_forecast(hydro_table,forecast,subset_hucs)
    else:
        raise TypeError("Pass hydro table csv")

        
    if catchmentStagesDict is not None:
        if src_table is not None:
            create_src_subset_csv(hydro_table,catchmentStagesDict,src_table)

        # make windows generator
        window_gen = __make_windows_generator(rem, catchments, catchment_poly,
                                              mask_type, catchmentStagesDict, inundation_raster,
                                              inundation_polygon, depths, out_raster_profile,
                                              out_vector_profile, quiet, 
                                              hucs = hucs, hucSet = hucSet)

        # start up thread pool
        executor = ThreadPoolExecutor(max_workers=num_workers)

        # submit jobs
        results = {executor.submit(__inundate_in_huc,*wg) : wg[6] for wg in window_gen}

        inundation_rasters = [] ; depth_rasters = [] ; inundation_polys = []
        for future in as_completed(results):
            try:
                future.result()
            except Exception as exc:
                __vprint("Exception {} for {}".format(exc,results[future]),not quiet)
            else:
                if results[future] is not None:
                    __vprint("... {} complete".format(results[future]),not quiet)
                else:
                    __vprint("... complete",not quiet)

                inundation_rasters += [future.result()[0]]
                depth_rasters += [future.result()[1]]
                inundation_polys += [future.result()[2]]

        # power down pool
        executor.shutdown(wait=True)

    # close datasets
    rem.close()
    catchments.close()

    return(inundation_rasters,depth_rasters,inundation_polys)


def __inundate_in_huc(rem_array,catchments_array,crs,window_transform,rem_profile,catchments_profile,hucCode,
                      catchmentStagesDict,depths,inundation_raster,inundation_polygon,
                      out_raster_profile,out_vector_profile,quiet):

    # verbose print
    if hucCode is not None:
        __vprint("Inundating {} ...".format(hucCode),not quiet)

    # save desired profiles for outputs
    depths_profile = rem_profile
    inundation_profile = catchments_profile

    # update output profiles from inputs
    if isinstance(out_raster_profile,dict):
        depths_profile.update(**out_raster_profile)
        inundation_profile.update(**out_raster_profile)
    elif out_raster_profile is None:
        depths_profile.update(driver= 'GTiff', blockxsize=256, blockysize=256, tiled=True, compress='lzw')
        inundation_profile.update(driver= 'GTiff',blockxsize=256, blockysize=256, tiled=True, compress='lzw')
    else:
        raise TypeError("Pass dictionary for output raster profiles")

    # update profiles with width and heights from array sizes
    depths_profile.update(height=rem_array.shape[0],width=rem_array.shape[1])
    inundation_profile.update(height=catchments_array.shape[0],width=catchments_array.shape[1])

    # update transforms of outputs with window transform
    depths_profile.update(transform=window_transform)
    inundation_profile.update(transform=window_transform)
    # open output depths
    if isinstance(depths,str):
        depths = __append_huc_code_to_file_name(depths,hucCode)
        depths = rasterio.open(depths, "w", **depths_profile)
    elif isinstance(depths,DatasetWriter):
        pass
    elif depths is None:
        pass
    else:
        raise TypeError("Pass rasterio dataset, filepath for output depths, or None.")

    # open output inundation raster
    if isinstance(inundation_raster,str):
        inundation_raster = __append_huc_code_to_file_name(inundation_raster,hucCode)
        inundation_raster = rasterio.open(inundation_raster,"w",**inundation_profile)
    elif isinstance(inundation_raster,DatasetWriter):
        pass
    elif inundation_raster is None:
        pass
    else:
        raise TypeError("Pass rasterio dataset, filepath for output inundation raster, or None.")

    # prepare output inundation polygons schema
    if inundation_polygon is not None:
        if out_vector_profile is None:
            out_vector_profile = {'crs' : crs , 'driver' : 'GPKG'}

        out_vector_profile['schema'] = { 'geometry' : 'Polygon',
                                         'properties' : OrderedDict([('HydroID' , 'int')]) }

        # open output inundation polygons
        if isinstance(inundation_polygon,str):
            inundation_polygon = __append_huc_code_to_file_name(inundation_polygon,hucCode)
            inundation_polygon = fiona.open(inundation_polygon,'w',**out_vector_profile)
        elif isinstance(inundation_polygon,fiona.Collection):
            pass
        else:
            raise TypeError("Pass fiona collection or file path as inundation_polygon")

    # save desired array shape
    desired_shape = rem_array.shape

    # flatten
    rem_array = rem_array.ravel()
    catchments_array = catchments_array.ravel()

    # create flat outputs
    depths_array = rem_array.copy()
    inundation_array = catchments_array.copy()

    # reset output values
    depths_array[depths_array != depths_profile['nodata']] = 0
    inundation_array[inundation_array != inundation_profile['nodata']] = inundation_array[inundation_array != inundation_profile['nodata']] * -1

    # make output arrays
    inundation_array,depths_array = __go_fast_mapping(rem_array,catchments_array,catchmentStagesDict,inundation_array,depths_array)

    # reshape output arrays
    inundation_array = inundation_array.reshape(desired_shape)
    depths_array = depths_array.reshape(desired_shape)

    # write out inundation and depth rasters
    if isinstance(inundation_raster,DatasetWriter):
        inundation_raster.write(inundation_array,indexes=1)
    if isinstance(depths,DatasetWriter):
        depths.write(depths_array,indexes=1)

    # polygonize inundation
    if isinstance(inundation_polygon,fiona.Collection):

        # make generator for inundation polygons
        inundation_polygon_generator = shapes(inundation_array,mask=inundation_array>0,connectivity=8,transform=window_transform)
        
        # generate records
        records = []
        for i,(g,h) in enumerate(inundation_polygon_generator):
            record = dict()
            record['geometry'] = g
            record['properties'] = {'HydroID' : int(h)}
            records += [record]
        
        # write out
        inundation_polygon.writerecords(records)

    if isinstance(depths,DatasetWriter): depths.close()
    if isinstance(inundation_raster,DatasetWriter): inundation_raster.close()
    if isinstance(inundation_polygon,fiona.Collection): inundation_polygon.close()
    #if isinstance(hucs,fiona.Collection): inundation_polygon.close()

    # return file names of outputs for aggregation. Handle Nones
    try:
        ir_name = inundation_raster.name
    except AttributeError:
        ir_name = None

    try:
        d_name = depths.name
    except AttributeError:
        d_name = None

    try:
        ip_name = inundation_polygon.path
    except AttributeError:
        ip_name = None
    
    #print(ir_name)
    #yield(ir_name,d_name,ip_name)
    
    if isinstance(depths,DatasetWriter): depths.close()
    if isinstance(inundation_raster,DatasetWriter): inundation_raster.close()
    if isinstance(inundation_polygon,fiona.Collection): inundation_polygon.close()

    return(ir_name,d_name,ip_name)


@njit
def __go_fast_mapping(rem,catchments,catchmentStagesDict,inundation,depths):

    for i,(r,cm) in enumerate(zip(rem,catchments)):
        if cm in catchmentStagesDict:
            if r >= 0:
                depth = catchmentStagesDict[cm] - r
                depths[i] = max(depth,0) # set negative depths to 0
            else:
                depths[i] = 0

            if depths[i] > 0: # set positive depths to positive
                inundation[i] *= -1
            #else: # set positive depths to value of positive catchment value
                #inundation[i] = cm

    return(inundation,depths)


def __make_windows_generator(rem, 
                             catchments,
                             catchment_poly,
                             mask_type,
                             catchmentStagesDict,
                             inundation_raster,
                             inundation_polygon,
                             depths,
                             out_raster_profile,
                             out_vector_profile,
                             quiet,
                             hucs = None,
                             hucSet = None):

    
    if hucs is not None:

        # get attribute name for HUC column
        for huc in hucs:
            for hucColName in huc['properties'].keys():
                if 'HUC' in hucColName:
                    hucSize = int(hucColName[-1])
                    break
            break

        # make windows
        for huc in hucs:

            # returns hucCode if current huc is in hucSet (at least starts with)
            def __return_huc_in_hucSet(hucCode,hucSet):

                for hs in hucSet:
                    if hs.startswith(hucCode):
                        return(hucCode)

                return(None)

            if  __return_huc_in_hucSet(huc['properties'][hucColName],hucSet) is None:
                continue

            try:
                if mask_type == "huc":
                    #window = geometry_window(rem,shape(huc['geometry']))
                    rem_array,window_transform = mask(rem,[shape(huc['geometry'])],crop=True,indexes=1)
                    catchments_array,_ = mask(catchments,[shape(huc['geometry'])],crop=True,indexes=1)
                elif mask_type == "filter":

                    # input catchments polygon
                    if isinstance(catchment_poly,str):
                        catchment_poly=gpd.read_file(catchment_poly)
                    elif isinstance(catchment_poly,DatasetReader):
                        pass
                    else:
                        raise TypeError("Pass geopandas dataset or filepath for catchment polygons")

                    fossid = huc['properties']['fossid']
                    if catchment_poly.HydroID.dtype != 'str': catchment_poly.HydroID = catchment_poly.HydroID.astype(str)
                    catchment_poly=catchment_poly[catchment_poly.HydroID.str.startswith(fossid)]

                    rem_array,window_transform = mask(rem,catchment_poly['geometry'],crop=True,indexes=1)
                    catchments_array,_ = mask(catchments,catchment_poly['geometry'],crop=True,indexes=1)
                    del catchment_poly
                elif mask_type is None:
                    pass
                else:
                    print ("invalid mask type. Options are 'huc' or 'filter'")
            except ValueError: # shape doesn't overlap raster
                continue # skip to next HUC

            hucCode = huc['properties'][hucColName]

            yield (rem_array, catchments_array, rem.crs.wkt,
                   window_transform, rem.profile, catchments.profile, hucCode,
                   catchmentStagesDict, depths, inundation_raster,
                   inundation_polygon, out_raster_profile, out_vector_profile, quiet)

    else:
        hucCode = None
       #window = Window(col_off=0,row_off=0,width=rem.width,height=rem.height)

        yield (rem.read(1),catchments.read(1),rem.crs.wkt,
               rem.transform,rem.profile,catchments.profile,hucCode,
               catchmentStagesDict,depths,inundation_raster,
               inundation_polygon,out_raster_profile,out_vector_profile,quiet)


def __append_huc_code_to_file_name(fileName,hucCode):

    if hucCode is None:
        return(fileName)

    base_file_path,extension = splitext(fileName)

    return("{}_{}{}".format(base_file_path,hucCode,extension))


def __subset_hydroTable_to_forecast(hydroTable,forecast,subset_hucs=None):

    if isinstance(hydroTable,str):
        htable_req_cols = ['HUC','feature_id','HydroID','stage','discharge_cms','LakeID']
        hydroTable = pd.read_csv(
                                 hydroTable,
                                 dtype={'HUC':str,
                                        'feature_id':str,
                                        'HydroID':str,
                                        'stage':float,
                                        'discharge_cms':float,
                                        'LakeID' : int,
                                        'last_updated':object, 
                                        'submitter':object, 
                                        'obs_source':object},
                                 low_memory=False,
                                 usecols=htable_req_cols
                                )
        huc_error = hydroTable.HUC.unique()
        hydroTable.set_index(['HUC','feature_id','HydroID'],inplace=True)

    elif isinstance(hydroTable,pd.DataFrame):
        pass #consider checking for correct dtypes, indices, and columns
    else:
        raise TypeError("Pass path to hydro-table csv or Pandas DataFrame")

    hydroTable = hydroTable[hydroTable["LakeID"] == -999]  # Subset hydroTable to include only non-lake catchments.

    # raises error if hydroTable is empty due to all segments being lakes
    if hydroTable.empty:
        raise hydroTableHasOnlyLakes("All stream segments in HUC are within lake boundaries.")


    if isinstance(forecast,str):

        try:
            forecast = pd.read_csv(
                                   forecast,
                                   dtype={'feature_id' : str , 'discharge' : float}
                                  )
            forecast.set_index('feature_id',inplace=True)
        except UnicodeDecodeError:
            forecast = read_nwm_forecast_file(forecast)
    
    elif isinstance(forecast,pd.DataFrame):
        pass # consider checking for dtypes, indices, and columns
    else:
        raise TypeError("Pass path to forecast file csv or Pandas DataFrame")

    # susbset hucs if passed
    if subset_hucs is not None:
        if isinstance(subset_hucs,list):
            if len(subset_hucs) == 1:
                try:
                    subset_hucs = open(subset_hucs[0]).read().split('\n')
                except FileNotFoundError:
                    pass
        elif isinstance(subset_hucs,str):
                try:
                    subset_hucs = open(subset_hucs).read().split('\n')
                except FileNotFoundError:
                    subset_hucs = [subset_hucs]

    if not hydroTable.empty:

        if isinstance(forecast,str):
            forecast = pd.read_csv(
                                   forecast,
                                   dtype={'feature_id' : str , 'discharge' : float}
                                  )
            forecast.set_index('feature_id',inplace=True)
        elif isinstance(forecast,pd.DataFrame):
            pass # consider checking for dtypes, indices, and columns
        else:
            raise TypeError("Pass path to forecast file csv or Pandas DataFrame")

        # susbset hucs if passed
        if subset_hucs is not None:
            if isinstance(subset_hucs,list):
                if len(subset_hucs) == 1:
                    try:
                        subset_hucs = open(subset_hucs[0]).read().split('\n')
                    except FileNotFoundError:
                        pass
            elif isinstance(subset_hucs,str):
                    try:
                        subset_hucs = open(subset_hucs).read().split('\n')
                    except FileNotFoundError:
                        subset_hucs = [subset_hucs]

            # subsets HUCS
            subset_hucs_orig = subset_hucs.copy() ; subset_hucs = []
            for huc in np.unique(hydroTable.index.get_level_values('HUC')):
                for sh in subset_hucs_orig:
                    if huc.startswith(sh):
                        subset_hucs += [huc]

            hydroTable = hydroTable[np.in1d(hydroTable.index.get_level_values('HUC'), subset_hucs)]

    # join tables
    try:
        hydroTable = hydroTable.join(forecast,on=['feature_id'],how='inner')
    except AttributeError:
        #print("FORECAST ERROR")
        raise NoForecastFound("No forecast value found for the passed feature_ids in the Hydro-Table")

    else:

        # initialize dictionary
        catchmentStagesDict = typed.Dict.empty(types.int32,types.float64)

        # interpolate stages
        for hid,sub_table in hydroTable.groupby(level='HydroID'):

            interpolated_stage = np.interp(sub_table.loc[:,'discharge'].unique(),sub_table.loc[:,'discharge_cms'],sub_table.loc[:,'stage'])

            # add this interpolated stage to catchment stages dict
            h = round(interpolated_stage[0],4)

            hid = types.int32(hid) ; h = types.float32(h)
            catchmentStagesDict[hid] = h

        # huc set
        hucSet = [str(i) for i in hydroTable.index.get_level_values('HUC').unique().to_list()]

        return(catchmentStagesDict,hucSet)


def read_nwm_forecast_file(forecast_file,rename_headers=True):
        
    """ Reads NWM netcdf comp files and converts to forecast data frame """

    flows_nc = xr.open_dataset(forecast_file,decode_cf='feature_id',engine='netcdf4')
    
    flows_df = flows_nc.to_dataframe()
    flows_df.reset_index(inplace=True)
    
    flows_df = flows_df[['streamflow','feature_id']]
    
    if rename_headers:
        flows_df = flows_df.rename(columns={"streamflow": "discharge"})

    convert_dict = {'feature_id': str,'discharge': float}
    flows_df = flows_df.astype(convert_dict)
    
    flows_df.set_index('feature_id',inplace=True,drop=True)

    flows_df.dropna(inplace=True)

    return(flows_df)


def __vprint(message,verbose):
    if verbose:
        print(message)

def create_src_subset_csv(hydro_table,catchmentStagesDict,src_table):
    src_df = pd.DataFrame.from_dict(catchmentStagesDict, orient='index')
    src_df.reset_index(inplace=True)
    src_df.columns = ['HydroID','stage_inund']
    htable_req_cols = ['HUC','feature_id','HydroID','stage','discharge_cms','LakeID']
    df_htable = pd.read_csv(hydro_table,dtype={'HydroID': int,'HUC': object, 'branch_id':int, 'last_updated':object, 'submitter':object, 'obs_source':object},usecols=htable_req_cols)
    df_htable = df_htable.merge(src_df,how='left',on='HydroID')
    df_htable['find_match'] = (df_htable['stage'] - df_htable['stage_inund']).abs()
    df_htable = df_htable.loc[df_htable.groupby('HydroID')['find_match'].idxmin()].reset_index(drop=True)
    df_htable.to_csv(src_table,index=False)


if __name__ == '__main__':

    # parse arguments
    parser = argparse.ArgumentParser(description='Rapid inundation mapping for FOSS FIM. Operates in single-HUC and batch modes.')
    parser.add_argument('-r', '--rem', 
                        help='REM raster at job level or mosaic vrt. Must match catchments CRS.', 
                        required=True)
    parser.add_argument('-c', '--catchments',
                        help='Catchments raster at job level or mosaic VRT. Must match rem CRS.',
                        required=True)
    parser.add_argument('-b', '--catchment-poly', help='catchment_vector',
                        required=True)
    parser.add_argument('-t', '--hydro-table', help='Hydro-table in csv file format', 
                        required=True)
    parser.add_argument('-f', '--forecast', help='Forecast discharges in CMS as CSV file',
                        required=True)
    parser.add_argument('-u', '--hucs',
                        help='Batch mode only: HUCs file to process at. Must match CRS of input rasters',required=False, default=None)
    parser.add_argument('-l', '--hucs-layerName', help='Batch mode only. Layer name in HUCs file to use',
                        required=False, default=None)
    parser.add_argument('-j', '--num-workers',help='Batch mode only. Number of concurrent processes',
                        required=False, default=1, type=int)
    parser.add_argument('-s', '--subset-hucs', help = """Batch mode only. HUC code, 
            series of HUC codes (no quotes required), or line delimited of HUCs to run within 
            the hucs file that is passed""",
                        required=False, default=None, nargs='+')
    parser.add_argument('-m', '--mask-type',
                        help='Specify huc (FIM < 3) or filter (FIM >= 3) masking method',
                        required=False, default="huc")
    parser.add_argument('-a', '--aggregate',
                        help="""Batch mode only. Aggregate outputs to VRT files.
                        Currently, raises warning and sets to false if used.""",
                        required=False, action='store_true')
    parser.add_argument('-i', '--inundation-raster',
                        help="""Inundation Raster output. Only writes if designated.
                        Appends HUC code in batch mode.""",
                        required=False, default=None)
    parser.add_argument('-p', '--inundation-polygon',
                        help="""Inundation polygon output. Only writes if designated. 
                        Appends HUC code in batch mode.""",
                        required=False, default=None)
    parser.add_argument('-d', '--depths',
                        help="""Depths raster output. Only writes if designated.
                        Appends HUC code in batch mode.""",
                        required=False, default=None)
    parser.add_argument('-n', '--src-table',
                        help="""Output table with the SRC lookup/interpolation.
                        Only writes if designated. Appends HUC code in batch mode.""",
                        required=False, default=None)
    parser.add_argument('-q','--quiet', help='Quiet terminal output',
                        required=False, default=False, action='store_true')

    # extract to dictionary
    args = vars(parser.parse_args())

    # call function
    inundate(**args)<|MERGE_RESOLUTION|>--- conflicted
+++ resolved
@@ -4,11 +4,7 @@
 import numpy as np
 import pandas as pd
 from numba import njit, typed, types
-<<<<<<< HEAD
 from concurrent.futures import ThreadPoolExecutor, as_completed
-=======
-from concurrent.futures import ThreadPoolExecutor,as_completed
->>>>>>> bf29c708
 from os.path import splitext
 import rasterio
 import fiona
@@ -22,15 +18,15 @@
 import xarray as xr
 import rioxarray
 import dask
-import dask.distributed #import Client, as_completed
+import dask.distributed  # import Client, as_completed
+
 dask.config.set({"array.slicing.split_large_chunks": True})
 
 
-
 class Inundation(object):
-    """ 
+    """
     Class for working with HAND raster and Synthetic Rating Curve (SRC) outputs.
-    
+
     Parameters
     ----------
     rem_path : str
@@ -40,17 +36,21 @@
     hydroTable_path : str
         Full path to the hydroTable CSV.
     """
-    chunks=3000
-    def __init__(self, rem_path:str, catch_path:str, hydroTable_path:str, nodata:float):
+
+    chunks = 3000
+
+    def __init__(
+        self, rem_path: str, catch_path: str, hydroTable_path: str, nodata: float
+    ):
         self.rem_path = rem_path
         self.catch_path = catch_path
         self.hydroTable_path = hydroTable_path
         self.NODATA = nodata
         self.loaded = False
         dask.config.set({"array.slicing.split_large_chunks": True})
-        
+
     def load(self):
-        """ 
+        """
         Loads in the files associated with the class.
 
         Returns
@@ -58,18 +58,28 @@
         self.ds : xarray.Dataset
             Xarray Dataset containing the REM and catchments as variables (rem and catch respectively)
         """
-        self.ds = xr.Dataset(data_vars=dict(catch=rioxarray.open_rasterio(self.catch_path, 
-                                                                        chunks=self.chunks, 
-                                                                        nodata=0.0, 
-                                                                        masked=True, 
-                                                                        lock=False,
-                                                                        dtype=rasterio.int32).sel(band=1).drop('band')))
-        self.hydroTable = pd.read_csv(self.hydroTable_path, dtype={'huc8':str,'feature_id':int,'HydroID':int})
+        self.ds = xr.Dataset(
+            data_vars=dict(
+                catch=rioxarray.open_rasterio(
+                    self.catch_path,
+                    chunks=self.chunks,
+                    nodata=0.0,
+                    masked=True,
+                    lock=False,
+                    dtype=rasterio.int32,
+                )
+                .sel(band=1)
+                .drop("band")
+            )
+        )
+        self.hydroTable = pd.read_csv(
+            self.hydroTable_path, dtype={"huc8": str, "feature_id": int, "HydroID": int}
+        )
         self.loaded = True
         return self.ds
-    
+
     def SRC_lookup(self, flow_df, units):
-        """ 
+        """
         Uses an input flow forecast DataFrame and SRC to lookup stage values for each HydroID.
 
         Parameters
@@ -85,19 +95,27 @@
             Dictionary with HydroIDs as keys and stages as values. This dict can be fed directly into the hydroid2stage() method.
         """
         # Merge flows with SRC
-        forecast = self.hydroTable.groupby('HydroID')['feature_id'].first()
-        forecast = pd.merge(forecast.reset_index(), flow_df, on='feature_id', how='left')
-        if units.lower() == 'cfs':
-            forecast['discharge'] = forecast['discharge'] / 35.3146
-            
+        forecast = self.hydroTable.groupby("HydroID")["feature_id"].first()
+        forecast = pd.merge(
+            forecast.reset_index(), flow_df, on="feature_id", how="left"
+        )
+        if units.lower() == "cfs":
+            forecast["discharge"] = forecast["discharge"] / 35.3146
+
         # Stage lookup
-        forecast['stage'] = forecast.apply(lambda row: self.interp_stage(row.discharge, self.hydroTable.loc[self.hydroTable.HydroID == int(row.HydroID)]), axis=1)
-        hydroid_stage_dict = forecast.set_index('HydroID')['stage'].to_dict()
+        forecast["stage"] = forecast.apply(
+            lambda row: self.interp_stage(
+                row.discharge,
+                self.hydroTable.loc[self.hydroTable.HydroID == int(row.HydroID)],
+            ),
+            axis=1,
+        )
+        hydroid_stage_dict = forecast.set_index("HydroID")["stage"].to_dict()
         hydroid_stage_dict[0] = np.nan
         return hydroid_stage_dict
-    
-    def hydroid2stage(self, hydroid_stage_dict:dict):
-        """ 
+
+    def hydroid2stage(self, hydroid_stage_dict: dict):
+        """
         Creates a 'stage' variable in the Dataset that has each HydroID replaced with the corresponding stage value.
 
         Parameters
@@ -107,32 +125,44 @@
         """
         # Convert catchments to stage
         self.ds["stage"] = self._assign_stages(self.ds.catch, hydroid_stage_dict)
-        
+
     def inundate(self, depth=False):
-        assert "stage" in self.ds.variables, "stage does not yet exist in this dataset. Run hydroid2stage() to create it."
+        assert (
+            "stage" in self.ds.variables
+        ), "stage does not yet exist in this dataset. Run hydroid2stage() to create it."
 
         if depth:
             inundate_var = "depth"
         else:
             inundate_var = "bool"
-        
+
         # Subtract REM from the stage to get the depth
         self.ds[inundate_var] = self.ds.stage - self.ds.rem
         # Set all negative values to zero and keep NaNs as NaN
-        self.ds[inundate_var] = xr.where(self.ds[inundate_var] >= 0.0, 
-                                         self.ds[inundate_var] if depth else 1, 
-                                         xr.where(self.ds[inundate_var].isnull(), np.nan, 0)) 
-#        self.ds[inundate_var].persist()
+        self.ds[inundate_var] = xr.where(
+            self.ds[inundate_var] >= 0.0,
+            self.ds[inundate_var] if depth else 1,
+            xr.where(self.ds[inundate_var].isnull(), np.nan, 0),
+        )
+        #        self.ds[inundate_var].persist()
 
         # Encode NODATA value
         self.ds[inundate_var].rio.write_nodata(self.NODATA, encoded=True, inplace=True)
 
         return inundate_var
 
-
     @classmethod
-    def inundate_with_flows(cls, rem_path, catch_path, hydroTable_path, flow_file, nodata=-9999., units='cms', depth=False):
-        """ 
+    def inundate_with_flows(
+        cls,
+        rem_path,
+        catch_path,
+        hydroTable_path,
+        flow_file,
+        nodata=-9999.0,
+        units="cms",
+        depth=False,
+    ):
+        """
         Class method for the full inundation workflow.
 
         Parameters
@@ -154,64 +184,96 @@
             Dictionary with HydroIDs as keys and stages as values. This dict can be fed directly into the hydroid2stage() method.
         """
         rem = cls(rem_path, catch_path, hydroTable_path, nodata)
-        
+
         # Load HAND datasets
-        if not rem.loaded: rem.load()
-         
+        if not rem.loaded:
+            rem.load()
+
         # Load in flow file to a dataframe
         if not isinstance(flow_file, pd.DataFrame):
-            flow_df = pd.read_csv(flow_file, dtype={'discharge':float, 'feature_id':int})
+            flow_df = pd.read_csv(
+                flow_file, dtype={"discharge": float, "feature_id": int}
+            )
         else:
             flow_df = flow_file
-        
+
         # Use synthetic rating curve to lookup stage values
         stage_dict = rem.SRC_lookup(flow_df, units)
-        
+
         # Convert catchments to stage
         rem.hydroid2stage(stage_dict)
 
-        rem.ds = rem.ds.drop_vars('catch')
-        rem.ds = rem.ds.assign(rem=rioxarray.open_rasterio(rem.rem_path, 
-                                                            chunks=rem.chunks, 
-                                                            nodata=rem.NODATA, 
-                                                            masked=True, 
-                                                            lock=False,
-                                                            dtype=rasterio.float32).sel(band=1).drop('band'))
-        
+        rem.ds = rem.ds.drop_vars("catch")
+        rem.ds = rem.ds.assign(
+            rem=rioxarray.open_rasterio(
+                rem.rem_path,
+                chunks=rem.chunks,
+                nodata=rem.NODATA,
+                masked=True,
+                lock=False,
+                dtype=rasterio.float32,
+            )
+            .sel(band=1)
+            .drop("band")
+        )
+
         # Calc Depth
         inundate_var = rem.inundate(depth=depth)
 
         return rem.ds[inundate_var]
 
-
-    def composite_with_flows(hydrofabric_dir, hucs=None, nodata=-9999., units='cms', depth=False):
+    def composite_with_flows(
+        hydrofabric_dir, hucs=None, nodata=-9999.0, units="cms", depth=False
+    ):
         """
         Generate inundation for all branches of a HUC
         """
-        
+
         inundated_rasters = {}
         y_dict = {}
 
         # Get branches in HUC
-        gms_inputs = pd.read_csv(os.path.join(hydrofabric_dir, 'gms_inputs.csv'), dtype={0:str,1:int}, names=['huc8', 'branch'])
+        gms_inputs = pd.read_csv(
+            os.path.join(hydrofabric_dir, "gms_inputs.csv"),
+            dtype={0: str, 1: int},
+            names=["huc8", "branch"],
+        )
         if not hucs:
-            hucs = list(gms_inputs['huc8'].unique())
+            hucs = list(gms_inputs["huc8"].unique())
 
         for huc in hucs:
             inundated_rasters[huc] = []
-            flow_file = f'/data/test_cases/ble_test_cases/validation_data_ble/{huc}/500yr/ble_huc_{huc}_flows_500yr.csv'            
-            for branch in list(gms_inputs[gms_inputs['huc8']==huc]['branch'].unique()):
-                rem_path = os.path.join(hydrofabric_dir, f'{huc}/branches/{branch}/rem_zeroed_masked_{branch}.tif')
-                catch_path = os.path.join(hydrofabric_dir, f'{huc}/branches/{branch}/gw_catchments_reaches_filtered_addedAttributes_{branch}.tif')
-                hydroTable_path = os.path.join(hydrofabric_dir, f'{huc}/branches/{branch}/hydroTable_{branch}.csv')
-
-                i = Inundation.inundate_with_flows(rem_path, catch_path, hydroTable_path, flow_file, nodata=nodata, units=units, depth=depth)
+            flow_file = f"/data/test_cases/ble_test_cases/validation_data_ble/{huc}/500yr/ble_huc_{huc}_flows_500yr.csv"
+            for branch in list(
+                gms_inputs[gms_inputs["huc8"] == huc]["branch"].unique()
+            ):
+                rem_path = os.path.join(
+                    hydrofabric_dir,
+                    f"{huc}/branches/{branch}/rem_zeroed_masked_{branch}.tif",
+                )
+                catch_path = os.path.join(
+                    hydrofabric_dir,
+                    f"{huc}/branches/{branch}/gw_catchments_reaches_filtered_addedAttributes_{branch}.tif",
+                )
+                hydroTable_path = os.path.join(
+                    hydrofabric_dir, f"{huc}/branches/{branch}/hydroTable_{branch}.csv"
+                )
+
+                i = Inundation.inundate_with_flows(
+                    rem_path,
+                    catch_path,
+                    hydroTable_path,
+                    flow_file,
+                    nodata=nodata,
+                    units=units,
+                    depth=depth,
+                )
 
                 # Save raw inundation arrays
                 inundated_rasters[huc].append(i)
 
             # Expand inundation arrays to maximum extent
-            temp_y = xr.align(*inundated_rasters[huc], join="outer", fill_value=0.)
+            temp_y = xr.align(*inundated_rasters[huc], join="outer", fill_value=0.0)
 
             # Save expanded inundation arrays
             y_dict[huc] = temp_y
@@ -219,92 +281,171 @@
         return y_dict, hucs, inundated_rasters
 
     @classmethod
-    def composite_branches(cls, huc_dir, flow_file, nodata=-9999., units='cms', depth=False):
-        
+    def composite_branches(
+        cls, huc_dir, flow_file, nodata=-9999.0, units="cms", depth=False
+    ):
         composite_inundation = None
-        flow_df = pd.read_csv(flow_file, dtype={'discharge':float, 'feature_id':int})
-        branches_dir = os.path.join(huc_dir, 'branches')
+        flow_df = pd.read_csv(flow_file, dtype={"discharge": float, "feature_id": int})
+        branches_dir = os.path.join(huc_dir, "branches")
         branches = os.listdir(branches_dir)
-        
+
         # Loop through branches, inundate them, and composite
         for branch in branches:
-            rem_path = os.path.join(branches_dir, branch, f'rem_zeroed_masked_{branch}.tif')
-            catch_path = os.path.join(branches_dir, branch, f'gw_catchments_reaches_filtered_addedAttributes_{branch}.tif')
-            hydroTable_path = os.path.join(branches_dir, branch, f'hydroTable_{branch}.csv')
-            branch_inundation = cls.inundate_with_flows(rem_path, catch_path, hydroTable_path, flow_df, nodata, units, depth)
+            rem_path = os.path.join(
+                branches_dir, branch, f"rem_zeroed_masked_{branch}.tif"
+            )
+            catch_path = os.path.join(
+                branches_dir,
+                branch,
+                f"gw_catchments_reaches_filtered_addedAttributes_{branch}.tif",
+            )
+            hydroTable_path = os.path.join(
+                branches_dir, branch, f"hydroTable_{branch}.csv"
+            )
+            branch_inundation = cls.inundate_with_flows(
+                rem_path, catch_path, hydroTable_path, flow_df, nodata, units, depth
+            )
             if composite_inundation is None:
                 # First branch
                 composite_inundation = branch_inundation
             else:
                 # All other branches get aligned and then composited by taking the max
-                composite_inundation = xr.ufuncs.fmax(*xr.align(composite_inundation, branch_inundation, join='outer'))
+                composite_inundation = xr.ufuncs.fmax(
+                    *xr.align(composite_inundation, branch_inundation, join="outer")
+                )
             del branch_inundation
 
         return composite_inundation
 
     @classmethod
-    def composite_multiproc(cls, huc_dir, flow_file, output_raster, nodata=-9999., units='cms', depth=False, job_number=1, lock=False):
-        
+    def composite_multiproc(
+        cls,
+        huc_dir,
+        flow_file,
+        output_raster,
+        nodata=-9999.0,
+        units="cms",
+        depth=False,
+        job_number=1,
+        lock=False,
+    ):
         composite_inundation = None
-        flow_df = pd.read_csv(flow_file, dtype={'discharge':float, 'feature_id':int})
-        branches_dir = os.path.join(huc_dir, 'branches')
+        flow_df = pd.read_csv(flow_file, dtype={"discharge": float, "feature_id": int})
+        branches_dir = os.path.join(huc_dir, "branches")
         branches = os.listdir(branches_dir)
         futures = []
-        
-        with dask.distributed.Client(processes=False, threads_per_worker=3, n_workers=job_number, memory_limit='5GB') as client:
+
+        with dask.distributed.Client(
+            processes=False,
+            threads_per_worker=3,
+            n_workers=job_number,
+            memory_limit="5GB",
+        ) as client:
             print(client)
-        
+
             for branch in branches:
-                rem_path = os.path.join(branches_dir, branch, f'rem_zeroed_masked_{branch}.tif')
-                catch_path = os.path.join(branches_dir, branch, f'gw_catchments_reaches_filtered_addedAttributes_{branch}.tif')
-                hydroTable_path = os.path.join(branches_dir, branch, f'hydroTable_{branch}.csv')
-                futures.append(client.submit(cls.inundate_with_flows, rem_path, catch_path, hydroTable_path, flow_df, nodata, units, depth,
-                                             key=f'{huc_dir[-8:]}-{branch}'))
+                rem_path = os.path.join(
+                    branches_dir, branch, f"rem_zeroed_masked_{branch}.tif"
+                )
+                catch_path = os.path.join(
+                    branches_dir,
+                    branch,
+                    f"gw_catchments_reaches_filtered_addedAttributes_{branch}.tif",
+                )
+                hydroTable_path = os.path.join(
+                    branches_dir, branch, f"hydroTable_{branch}.csv"
+                )
+                futures.append(
+                    client.submit(
+                        cls.inundate_with_flows,
+                        rem_path,
+                        catch_path,
+                        hydroTable_path,
+                        flow_df,
+                        nodata,
+                        units,
+                        depth,
+                        key=f"{huc_dir[-8:]}-{branch}",
+                    )
+                )
 
             for future in dask.distributed.as_completed(futures):
                 print(future)
-                branch_inundation = future.result()#.persist()
+                branch_inundation = future.result()  # .persist()
                 if composite_inundation is None:
                     # First branch
                     composite_inundation = branch_inundation
                 else:
                     # All other branches get aligned and then composited by taking the max
-                    composite_inundation = xr.ufuncs.fmax(*xr.align(composite_inundation, branch_inundation, join='outer'))
+                    composite_inundation = xr.ufuncs.fmax(
+                        *xr.align(composite_inundation, branch_inundation, join="outer")
+                    )
                 del branch_inundation
                 future.cancel()
-                    
-        composite_inundation.rio.to_raster(output_raster, tiled=True, dtype=rasterio.float64 if depth else rasterio.int32, compress="lzw")
-                
+
+        composite_inundation.rio.to_raster(
+            output_raster,
+            tiled=True,
+            dtype=rasterio.float64 if depth else rasterio.int32,
+            compress="lzw",
+        )
+
     @staticmethod
     def interp_stage(cms, SRC):
-        interpolated_stage = np.interp(cms, SRC.loc[:,'discharge_cms'], SRC.loc[:,'stage'])
+        interpolated_stage = np.interp(
+            cms, SRC.loc[:, "discharge_cms"], SRC.loc[:, "stage"]
+        )
         return interpolated_stage
-    
+
     @staticmethod
     def _assign_stages(catch, map_dict):
-        return xr.apply_ufunc(Inundation._translate, catch, kwargs=dict(mapping=map_dict), dask="parallelized", output_dtypes=[np.ndarray]).astype(np.int32)
-    
+        return xr.apply_ufunc(
+            Inundation._translate,
+            catch,
+            kwargs=dict(mapping=map_dict),
+            dask="parallelized",
+            output_dtypes=[np.ndarray],
+        ).astype(np.int32)
+
     @staticmethod
     def _translate(array, mapping):
         orig_shape = array.shape
-        a,inv = np.unique(np.nan_to_num(array), return_inverse = True)
+        a, inv = np.unique(np.nan_to_num(array), return_inverse=True)
         return np.array([mapping[k] for k in a])[inv].reshape(orig_shape)
 
 
-class hydroTableHasOnlyLakes(Exception): 
-    """ Raised when a Hydro-Table only has lakes """
+class hydroTableHasOnlyLakes(Exception):
+    """Raised when a Hydro-Table only has lakes"""
+
     pass
 
+
 class NoForecastFound(Exception):
-    """ Raised when no forecast is available for a given Hydro-Table """
+    """Raised when no forecast is available for a given Hydro-Table"""
+
     pass
 
-def inundate(rem, catchments, catchment_poly, hydro_table, forecast,
-             mask_type, hucs = None, hucs_layerName = None,
-             subset_hucs = None, num_workers = 1, aggregate = False, 
-             inundation_raster = None, inundation_polygon = None,
-             depths = None, out_raster_profile = None, out_vector_profile = None,
-             src_table = None, quiet = False):
+
+def inundate(
+    rem,
+    catchments,
+    catchment_poly,
+    hydro_table,
+    forecast,
+    mask_type,
+    hucs=None,
+    hucs_layerName=None,
+    subset_hucs=None,
+    num_workers=1,
+    aggregate=False,
+    inundation_raster=None,
+    inundation_polygon=None,
+    depths=None,
+    out_raster_profile=None,
+    out_vector_profile=None,
+    src_table=None,
+    quiet=False,
+):
     """
 
     Run inundation on FIM >=3.0 outputs at job-level scale or aggregated scale
@@ -379,88 +520,107 @@
         warn("Aggregate feature currently not working. Setting to false for now.")
         aggregate = False
     if hucs is None:
-        assert (not aggregate), "Pass HUCs file if aggregation is desired"
+        assert not aggregate, "Pass HUCs file if aggregation is desired"
 
     # bool quiet
     quiet = bool(quiet)
 
     # input rem
-    if isinstance(rem,str):
+    if isinstance(rem, str):
         rem = rasterio.open(rem)
-    elif isinstance(rem,DatasetReader):
+    elif isinstance(rem, DatasetReader):
         pass
     else:
         raise TypeError("Pass rasterio dataset or filepath for rem")
 
     # input catchments grid
-    if isinstance(catchments,str):
+    if isinstance(catchments, str):
         catchments = rasterio.open(catchments)
-    elif isinstance(catchments,DatasetReader):
+    elif isinstance(catchments, DatasetReader):
         pass
     else:
         raise TypeError("Pass rasterio dataset or filepath for catchments")
 
-
     # check for matching number of bands and single band only
-    assert rem.count == catchments.count == 1, "REM and catchments rasters are required to be single band only"
+    assert (
+        rem.count == catchments.count == 1
+    ), "REM and catchments rasters are required to be single band only"
 
     # check for matching raster sizes
-    assert (rem.width == catchments.width) & (rem.height == catchments.height), "REM and catchments rasters required same shape"
+    assert (rem.width == catchments.width) & (
+        rem.height == catchments.height
+    ), "REM and catchments rasters required same shape"
 
     # check for matching projections
-    #assert rem.crs.to_proj4() == catchments.crs.to_proj4(), "REM and Catchment rasters require same CRS definitions"
+    # assert rem.crs.to_proj4() == catchments.crs.to_proj4(), "REM and Catchment rasters require same CRS definitions"
 
     # check for matching bounds
-    assert ( (rem.transform*(0,0)) == (catchments.transform*(0,0)) ) & ( (rem.transform* (rem.width,rem.height)) == (catchments.transform*(catchments.width,catchments.height)) ), "REM and catchments rasters require same upper left and lower right extents"
+    assert ((rem.transform * (0, 0)) == (catchments.transform * (0, 0))) & (
+        (rem.transform * (rem.width, rem.height))
+        == (catchments.transform * (catchments.width, catchments.height))
+    ), "REM and catchments rasters require same upper left and lower right extents"
 
     # open hucs
     if hucs is None:
         pass
-    elif isinstance(hucs,str):
-        hucs = fiona.open(hucs,'r',layer=hucs_layerName)
-    elif isinstance(hucs,fiona.Collection):
+    elif isinstance(hucs, str):
+        hucs = fiona.open(hucs, "r", layer=hucs_layerName)
+    elif isinstance(hucs, fiona.Collection):
         pass
     else:
         raise TypeError("Pass fiona collection or filepath for hucs")
 
     # check for matching projections
-    #assert to_string(hucs.crs) == rem.crs.to_proj4() == catchments.crs.to_proj4(), "REM, Catchment, and HUCS CRS definitions must match"
+    # assert to_string(hucs.crs) == rem.crs.to_proj4() == catchments.crs.to_proj4(), "REM, Catchment, and HUCS CRS definitions must match"
 
     # catchment stages dictionary
     if hydro_table is not None:
-        catchmentStagesDict,hucSet = __subset_hydroTable_to_forecast(hydro_table,forecast,subset_hucs)
+        catchmentStagesDict, hucSet = __subset_hydroTable_to_forecast(
+            hydro_table, forecast, subset_hucs
+        )
     else:
         raise TypeError("Pass hydro table csv")
 
-        
     if catchmentStagesDict is not None:
         if src_table is not None:
-            create_src_subset_csv(hydro_table,catchmentStagesDict,src_table)
+            create_src_subset_csv(hydro_table, catchmentStagesDict, src_table)
 
         # make windows generator
-        window_gen = __make_windows_generator(rem, catchments, catchment_poly,
-                                              mask_type, catchmentStagesDict, inundation_raster,
-                                              inundation_polygon, depths, out_raster_profile,
-                                              out_vector_profile, quiet, 
-                                              hucs = hucs, hucSet = hucSet)
+        window_gen = __make_windows_generator(
+            rem,
+            catchments,
+            catchment_poly,
+            mask_type,
+            catchmentStagesDict,
+            inundation_raster,
+            inundation_polygon,
+            depths,
+            out_raster_profile,
+            out_vector_profile,
+            quiet,
+            hucs=hucs,
+            hucSet=hucSet,
+        )
 
         # start up thread pool
         executor = ThreadPoolExecutor(max_workers=num_workers)
 
         # submit jobs
-        results = {executor.submit(__inundate_in_huc,*wg) : wg[6] for wg in window_gen}
-
-        inundation_rasters = [] ; depth_rasters = [] ; inundation_polys = []
+        results = {executor.submit(__inundate_in_huc, *wg): wg[6] for wg in window_gen}
+
+        inundation_rasters = []
+        depth_rasters = []
+        inundation_polys = []
         for future in as_completed(results):
             try:
                 future.result()
             except Exception as exc:
-                __vprint("Exception {} for {}".format(exc,results[future]),not quiet)
+                __vprint("Exception {} for {}".format(exc, results[future]), not quiet)
             else:
                 if results[future] is not None:
-                    __vprint("... {} complete".format(results[future]),not quiet)
+                    __vprint("... {} complete".format(results[future]), not quiet)
                 else:
-                    __vprint("... complete",not quiet)
+                    __vprint("... complete", not quiet)
 
                 inundation_rasters += [future.result()[0]]
                 depth_rasters += [future.result()[1]]
@@ -473,43 +633,61 @@
     rem.close()
     catchments.close()
 
-    return(inundation_rasters,depth_rasters,inundation_polys)
-
-
-def __inundate_in_huc(rem_array,catchments_array,crs,window_transform,rem_profile,catchments_profile,hucCode,
-                      catchmentStagesDict,depths,inundation_raster,inundation_polygon,
-                      out_raster_profile,out_vector_profile,quiet):
-
+    return (inundation_rasters, depth_rasters, inundation_polys)
+
+
+def __inundate_in_huc(
+    rem_array,
+    catchments_array,
+    crs,
+    window_transform,
+    rem_profile,
+    catchments_profile,
+    hucCode,
+    catchmentStagesDict,
+    depths,
+    inundation_raster,
+    inundation_polygon,
+    out_raster_profile,
+    out_vector_profile,
+    quiet,
+):
     # verbose print
     if hucCode is not None:
-        __vprint("Inundating {} ...".format(hucCode),not quiet)
+        __vprint("Inundating {} ...".format(hucCode), not quiet)
 
     # save desired profiles for outputs
     depths_profile = rem_profile
     inundation_profile = catchments_profile
 
     # update output profiles from inputs
-    if isinstance(out_raster_profile,dict):
+    if isinstance(out_raster_profile, dict):
         depths_profile.update(**out_raster_profile)
         inundation_profile.update(**out_raster_profile)
     elif out_raster_profile is None:
-        depths_profile.update(driver= 'GTiff', blockxsize=256, blockysize=256, tiled=True, compress='lzw')
-        inundation_profile.update(driver= 'GTiff',blockxsize=256, blockysize=256, tiled=True, compress='lzw')
+        depths_profile.update(
+            driver="GTiff", blockxsize=256, blockysize=256, tiled=True, compress="lzw"
+        )
+        inundation_profile.update(
+            driver="GTiff", blockxsize=256, blockysize=256, tiled=True, compress="lzw"
+        )
     else:
         raise TypeError("Pass dictionary for output raster profiles")
 
     # update profiles with width and heights from array sizes
-    depths_profile.update(height=rem_array.shape[0],width=rem_array.shape[1])
-    inundation_profile.update(height=catchments_array.shape[0],width=catchments_array.shape[1])
+    depths_profile.update(height=rem_array.shape[0], width=rem_array.shape[1])
+    inundation_profile.update(
+        height=catchments_array.shape[0], width=catchments_array.shape[1]
+    )
 
     # update transforms of outputs with window transform
     depths_profile.update(transform=window_transform)
     inundation_profile.update(transform=window_transform)
     # open output depths
-    if isinstance(depths,str):
-        depths = __append_huc_code_to_file_name(depths,hucCode)
+    if isinstance(depths, str):
+        depths = __append_huc_code_to_file_name(depths, hucCode)
         depths = rasterio.open(depths, "w", **depths_profile)
-    elif isinstance(depths,DatasetWriter):
+    elif isinstance(depths, DatasetWriter):
         pass
     elif depths is None:
         pass
@@ -517,29 +695,37 @@
         raise TypeError("Pass rasterio dataset, filepath for output depths, or None.")
 
     # open output inundation raster
-    if isinstance(inundation_raster,str):
-        inundation_raster = __append_huc_code_to_file_name(inundation_raster,hucCode)
-        inundation_raster = rasterio.open(inundation_raster,"w",**inundation_profile)
-    elif isinstance(inundation_raster,DatasetWriter):
+    if isinstance(inundation_raster, str):
+        inundation_raster = __append_huc_code_to_file_name(inundation_raster, hucCode)
+        inundation_raster = rasterio.open(inundation_raster, "w", **inundation_profile)
+    elif isinstance(inundation_raster, DatasetWriter):
         pass
     elif inundation_raster is None:
         pass
     else:
-        raise TypeError("Pass rasterio dataset, filepath for output inundation raster, or None.")
+        raise TypeError(
+            "Pass rasterio dataset, filepath for output inundation raster, or None."
+        )
 
     # prepare output inundation polygons schema
     if inundation_polygon is not None:
         if out_vector_profile is None:
-            out_vector_profile = {'crs' : crs , 'driver' : 'GPKG'}
-
-        out_vector_profile['schema'] = { 'geometry' : 'Polygon',
-                                         'properties' : OrderedDict([('HydroID' , 'int')]) }
+            out_vector_profile = {"crs": crs, "driver": "GPKG"}
+
+        out_vector_profile["schema"] = {
+            "geometry": "Polygon",
+            "properties": OrderedDict([("HydroID", "int")]),
+        }
 
         # open output inundation polygons
-        if isinstance(inundation_polygon,str):
-            inundation_polygon = __append_huc_code_to_file_name(inundation_polygon,hucCode)
-            inundation_polygon = fiona.open(inundation_polygon,'w',**out_vector_profile)
-        elif isinstance(inundation_polygon,fiona.Collection):
+        if isinstance(inundation_polygon, str):
+            inundation_polygon = __append_huc_code_to_file_name(
+                inundation_polygon, hucCode
+            )
+            inundation_polygon = fiona.open(
+                inundation_polygon, "w", **out_vector_profile
+            )
+        elif isinstance(inundation_polygon, fiona.Collection):
             pass
         else:
             raise TypeError("Pass fiona collection or file path as inundation_polygon")
@@ -556,43 +742,54 @@
     inundation_array = catchments_array.copy()
 
     # reset output values
-    depths_array[depths_array != depths_profile['nodata']] = 0
-    inundation_array[inundation_array != inundation_profile['nodata']] = inundation_array[inundation_array != inundation_profile['nodata']] * -1
+    depths_array[depths_array != depths_profile["nodata"]] = 0
+    inundation_array[inundation_array != inundation_profile["nodata"]] = (
+        inundation_array[inundation_array != inundation_profile["nodata"]] * -1
+    )
 
     # make output arrays
-    inundation_array,depths_array = __go_fast_mapping(rem_array,catchments_array,catchmentStagesDict,inundation_array,depths_array)
+    inundation_array, depths_array = __go_fast_mapping(
+        rem_array, catchments_array, catchmentStagesDict, inundation_array, depths_array
+    )
 
     # reshape output arrays
     inundation_array = inundation_array.reshape(desired_shape)
     depths_array = depths_array.reshape(desired_shape)
 
     # write out inundation and depth rasters
-    if isinstance(inundation_raster,DatasetWriter):
-        inundation_raster.write(inundation_array,indexes=1)
-    if isinstance(depths,DatasetWriter):
-        depths.write(depths_array,indexes=1)
+    if isinstance(inundation_raster, DatasetWriter):
+        inundation_raster.write(inundation_array, indexes=1)
+    if isinstance(depths, DatasetWriter):
+        depths.write(depths_array, indexes=1)
 
     # polygonize inundation
-    if isinstance(inundation_polygon,fiona.Collection):
-
+    if isinstance(inundation_polygon, fiona.Collection):
         # make generator for inundation polygons
-        inundation_polygon_generator = shapes(inundation_array,mask=inundation_array>0,connectivity=8,transform=window_transform)
-        
+        inundation_polygon_generator = shapes(
+            inundation_array,
+            mask=inundation_array > 0,
+            connectivity=8,
+            transform=window_transform,
+        )
+
         # generate records
         records = []
-        for i,(g,h) in enumerate(inundation_polygon_generator):
+        for i, (g, h) in enumerate(inundation_polygon_generator):
             record = dict()
-            record['geometry'] = g
-            record['properties'] = {'HydroID' : int(h)}
+            record["geometry"] = g
+            record["properties"] = {"HydroID": int(h)}
             records += [record]
-        
+
         # write out
         inundation_polygon.writerecords(records)
 
-    if isinstance(depths,DatasetWriter): depths.close()
-    if isinstance(inundation_raster,DatasetWriter): inundation_raster.close()
-    if isinstance(inundation_polygon,fiona.Collection): inundation_polygon.close()
-    #if isinstance(hucs,fiona.Collection): inundation_polygon.close()
+    if isinstance(depths, DatasetWriter):
+        depths.close()
+    if isinstance(inundation_raster, DatasetWriter):
+        inundation_raster.close()
+    if isinstance(inundation_polygon, fiona.Collection):
+        inundation_polygon.close()
+    # if isinstance(hucs,fiona.Collection): inundation_polygon.close()
 
     # return file names of outputs for aggregation. Handle Nones
     try:
@@ -609,351 +806,484 @@
         ip_name = inundation_polygon.path
     except AttributeError:
         ip_name = None
-    
-    #print(ir_name)
-    #yield(ir_name,d_name,ip_name)
-    
-    if isinstance(depths,DatasetWriter): depths.close()
-    if isinstance(inundation_raster,DatasetWriter): inundation_raster.close()
-    if isinstance(inundation_polygon,fiona.Collection): inundation_polygon.close()
-
-    return(ir_name,d_name,ip_name)
+
+    # print(ir_name)
+    # yield(ir_name,d_name,ip_name)
+
+    if isinstance(depths, DatasetWriter):
+        depths.close()
+    if isinstance(inundation_raster, DatasetWriter):
+        inundation_raster.close()
+    if isinstance(inundation_polygon, fiona.Collection):
+        inundation_polygon.close()
+
+    return (ir_name, d_name, ip_name)
 
 
 @njit
-def __go_fast_mapping(rem,catchments,catchmentStagesDict,inundation,depths):
-
-    for i,(r,cm) in enumerate(zip(rem,catchments)):
+def __go_fast_mapping(rem, catchments, catchmentStagesDict, inundation, depths):
+    for i, (r, cm) in enumerate(zip(rem, catchments)):
         if cm in catchmentStagesDict:
             if r >= 0:
                 depth = catchmentStagesDict[cm] - r
-                depths[i] = max(depth,0) # set negative depths to 0
+                depths[i] = max(depth, 0)  # set negative depths to 0
             else:
                 depths[i] = 0
 
-            if depths[i] > 0: # set positive depths to positive
+            if depths[i] > 0:  # set positive depths to positive
                 inundation[i] *= -1
-            #else: # set positive depths to value of positive catchment value
-                #inundation[i] = cm
-
-    return(inundation,depths)
-
-
-def __make_windows_generator(rem, 
-                             catchments,
-                             catchment_poly,
-                             mask_type,
-                             catchmentStagesDict,
-                             inundation_raster,
-                             inundation_polygon,
-                             depths,
-                             out_raster_profile,
-                             out_vector_profile,
-                             quiet,
-                             hucs = None,
-                             hucSet = None):
-
-    
+            # else: # set positive depths to value of positive catchment value
+            # inundation[i] = cm
+
+    return (inundation, depths)
+
+
+def __make_windows_generator(
+    rem,
+    catchments,
+    catchment_poly,
+    mask_type,
+    catchmentStagesDict,
+    inundation_raster,
+    inundation_polygon,
+    depths,
+    out_raster_profile,
+    out_vector_profile,
+    quiet,
+    hucs=None,
+    hucSet=None,
+):
     if hucs is not None:
-
         # get attribute name for HUC column
         for huc in hucs:
-            for hucColName in huc['properties'].keys():
-                if 'HUC' in hucColName:
+            for hucColName in huc["properties"].keys():
+                if "HUC" in hucColName:
                     hucSize = int(hucColName[-1])
                     break
             break
 
         # make windows
         for huc in hucs:
-
             # returns hucCode if current huc is in hucSet (at least starts with)
-            def __return_huc_in_hucSet(hucCode,hucSet):
-
+            def __return_huc_in_hucSet(hucCode, hucSet):
                 for hs in hucSet:
                     if hs.startswith(hucCode):
-                        return(hucCode)
-
-                return(None)
-
-            if  __return_huc_in_hucSet(huc['properties'][hucColName],hucSet) is None:
+                        return hucCode
+
+                return None
+
+            if __return_huc_in_hucSet(huc["properties"][hucColName], hucSet) is None:
                 continue
 
             try:
                 if mask_type == "huc":
-                    #window = geometry_window(rem,shape(huc['geometry']))
-                    rem_array,window_transform = mask(rem,[shape(huc['geometry'])],crop=True,indexes=1)
-                    catchments_array,_ = mask(catchments,[shape(huc['geometry'])],crop=True,indexes=1)
+                    # window = geometry_window(rem,shape(huc['geometry']))
+                    rem_array, window_transform = mask(
+                        rem, [shape(huc["geometry"])], crop=True, indexes=1
+                    )
+                    catchments_array, _ = mask(
+                        catchments, [shape(huc["geometry"])], crop=True, indexes=1
+                    )
                 elif mask_type == "filter":
-
                     # input catchments polygon
-                    if isinstance(catchment_poly,str):
-                        catchment_poly=gpd.read_file(catchment_poly)
-                    elif isinstance(catchment_poly,DatasetReader):
+                    if isinstance(catchment_poly, str):
+                        catchment_poly = gpd.read_file(catchment_poly)
+                    elif isinstance(catchment_poly, DatasetReader):
                         pass
                     else:
-                        raise TypeError("Pass geopandas dataset or filepath for catchment polygons")
-
-                    fossid = huc['properties']['fossid']
-                    if catchment_poly.HydroID.dtype != 'str': catchment_poly.HydroID = catchment_poly.HydroID.astype(str)
-                    catchment_poly=catchment_poly[catchment_poly.HydroID.str.startswith(fossid)]
-
-                    rem_array,window_transform = mask(rem,catchment_poly['geometry'],crop=True,indexes=1)
-                    catchments_array,_ = mask(catchments,catchment_poly['geometry'],crop=True,indexes=1)
+                        raise TypeError(
+                            "Pass geopandas dataset or filepath for catchment polygons"
+                        )
+
+                    fossid = huc["properties"]["fossid"]
+                    if catchment_poly.HydroID.dtype != "str":
+                        catchment_poly.HydroID = catchment_poly.HydroID.astype(str)
+                    catchment_poly = catchment_poly[
+                        catchment_poly.HydroID.str.startswith(fossid)
+                    ]
+
+                    rem_array, window_transform = mask(
+                        rem, catchment_poly["geometry"], crop=True, indexes=1
+                    )
+                    catchments_array, _ = mask(
+                        catchments, catchment_poly["geometry"], crop=True, indexes=1
+                    )
                     del catchment_poly
                 elif mask_type is None:
                     pass
                 else:
-                    print ("invalid mask type. Options are 'huc' or 'filter'")
-            except ValueError: # shape doesn't overlap raster
-                continue # skip to next HUC
-
-            hucCode = huc['properties'][hucColName]
-
-            yield (rem_array, catchments_array, rem.crs.wkt,
-                   window_transform, rem.profile, catchments.profile, hucCode,
-                   catchmentStagesDict, depths, inundation_raster,
-                   inundation_polygon, out_raster_profile, out_vector_profile, quiet)
+                    print("invalid mask type. Options are 'huc' or 'filter'")
+            except ValueError:  # shape doesn't overlap raster
+                continue  # skip to next HUC
+
+            hucCode = huc["properties"][hucColName]
+
+            yield (
+                rem_array,
+                catchments_array,
+                rem.crs.wkt,
+                window_transform,
+                rem.profile,
+                catchments.profile,
+                hucCode,
+                catchmentStagesDict,
+                depths,
+                inundation_raster,
+                inundation_polygon,
+                out_raster_profile,
+                out_vector_profile,
+                quiet,
+            )
 
     else:
         hucCode = None
-       #window = Window(col_off=0,row_off=0,width=rem.width,height=rem.height)
-
-        yield (rem.read(1),catchments.read(1),rem.crs.wkt,
-               rem.transform,rem.profile,catchments.profile,hucCode,
-               catchmentStagesDict,depths,inundation_raster,
-               inundation_polygon,out_raster_profile,out_vector_profile,quiet)
-
-
-def __append_huc_code_to_file_name(fileName,hucCode):
-
+        # window = Window(col_off=0,row_off=0,width=rem.width,height=rem.height)
+
+        yield (
+            rem.read(1),
+            catchments.read(1),
+            rem.crs.wkt,
+            rem.transform,
+            rem.profile,
+            catchments.profile,
+            hucCode,
+            catchmentStagesDict,
+            depths,
+            inundation_raster,
+            inundation_polygon,
+            out_raster_profile,
+            out_vector_profile,
+            quiet,
+        )
+
+
+def __append_huc_code_to_file_name(fileName, hucCode):
     if hucCode is None:
-        return(fileName)
-
-    base_file_path,extension = splitext(fileName)
-
-    return("{}_{}{}".format(base_file_path,hucCode,extension))
-
-
-def __subset_hydroTable_to_forecast(hydroTable,forecast,subset_hucs=None):
-
-    if isinstance(hydroTable,str):
-        htable_req_cols = ['HUC','feature_id','HydroID','stage','discharge_cms','LakeID']
+        return fileName
+
+    base_file_path, extension = splitext(fileName)
+
+    return "{}_{}{}".format(base_file_path, hucCode, extension)
+
+
+def __subset_hydroTable_to_forecast(hydroTable, forecast, subset_hucs=None):
+    if isinstance(hydroTable, str):
+        htable_req_cols = [
+            "HUC",
+            "feature_id",
+            "HydroID",
+            "stage",
+            "discharge_cms",
+            "LakeID",
+        ]
         hydroTable = pd.read_csv(
-                                 hydroTable,
-                                 dtype={'HUC':str,
-                                        'feature_id':str,
-                                        'HydroID':str,
-                                        'stage':float,
-                                        'discharge_cms':float,
-                                        'LakeID' : int,
-                                        'last_updated':object, 
-                                        'submitter':object, 
-                                        'obs_source':object},
-                                 low_memory=False,
-                                 usecols=htable_req_cols
-                                )
+            hydroTable,
+            dtype={
+                "HUC": str,
+                "feature_id": str,
+                "HydroID": str,
+                "stage": float,
+                "discharge_cms": float,
+                "LakeID": int,
+                "last_updated": object,
+                "submitter": object,
+                "obs_source": object,
+            },
+            low_memory=False,
+            usecols=htable_req_cols,
+        )
         huc_error = hydroTable.HUC.unique()
-        hydroTable.set_index(['HUC','feature_id','HydroID'],inplace=True)
-
-    elif isinstance(hydroTable,pd.DataFrame):
-        pass #consider checking for correct dtypes, indices, and columns
+        hydroTable.set_index(["HUC", "feature_id", "HydroID"], inplace=True)
+
+    elif isinstance(hydroTable, pd.DataFrame):
+        pass  # consider checking for correct dtypes, indices, and columns
     else:
         raise TypeError("Pass path to hydro-table csv or Pandas DataFrame")
 
-    hydroTable = hydroTable[hydroTable["LakeID"] == -999]  # Subset hydroTable to include only non-lake catchments.
+    hydroTable = hydroTable[
+        hydroTable["LakeID"] == -999
+    ]  # Subset hydroTable to include only non-lake catchments.
 
     # raises error if hydroTable is empty due to all segments being lakes
     if hydroTable.empty:
-        raise hydroTableHasOnlyLakes("All stream segments in HUC are within lake boundaries.")
-
-
-    if isinstance(forecast,str):
-
+        raise hydroTableHasOnlyLakes(
+            "All stream segments in HUC are within lake boundaries."
+        )
+
+    if isinstance(forecast, str):
         try:
             forecast = pd.read_csv(
-                                   forecast,
-                                   dtype={'feature_id' : str , 'discharge' : float}
-                                  )
-            forecast.set_index('feature_id',inplace=True)
+                forecast, dtype={"feature_id": str, "discharge": float}
+            )
+            forecast.set_index("feature_id", inplace=True)
         except UnicodeDecodeError:
             forecast = read_nwm_forecast_file(forecast)
-    
-    elif isinstance(forecast,pd.DataFrame):
-        pass # consider checking for dtypes, indices, and columns
+
+    elif isinstance(forecast, pd.DataFrame):
+        pass  # consider checking for dtypes, indices, and columns
     else:
         raise TypeError("Pass path to forecast file csv or Pandas DataFrame")
 
     # susbset hucs if passed
     if subset_hucs is not None:
-        if isinstance(subset_hucs,list):
+        if isinstance(subset_hucs, list):
             if len(subset_hucs) == 1:
                 try:
-                    subset_hucs = open(subset_hucs[0]).read().split('\n')
+                    subset_hucs = open(subset_hucs[0]).read().split("\n")
                 except FileNotFoundError:
                     pass
-        elif isinstance(subset_hucs,str):
+        elif isinstance(subset_hucs, str):
+            try:
+                subset_hucs = open(subset_hucs).read().split("\n")
+            except FileNotFoundError:
+                subset_hucs = [subset_hucs]
+
+    if not hydroTable.empty:
+        if isinstance(forecast, str):
+            forecast = pd.read_csv(
+                forecast, dtype={"feature_id": str, "discharge": float}
+            )
+            forecast.set_index("feature_id", inplace=True)
+        elif isinstance(forecast, pd.DataFrame):
+            pass  # consider checking for dtypes, indices, and columns
+        else:
+            raise TypeError("Pass path to forecast file csv or Pandas DataFrame")
+
+        # susbset hucs if passed
+        if subset_hucs is not None:
+            if isinstance(subset_hucs, list):
+                if len(subset_hucs) == 1:
+                    try:
+                        subset_hucs = open(subset_hucs[0]).read().split("\n")
+                    except FileNotFoundError:
+                        pass
+            elif isinstance(subset_hucs, str):
                 try:
-                    subset_hucs = open(subset_hucs).read().split('\n')
+                    subset_hucs = open(subset_hucs).read().split("\n")
                 except FileNotFoundError:
                     subset_hucs = [subset_hucs]
 
-    if not hydroTable.empty:
-
-        if isinstance(forecast,str):
-            forecast = pd.read_csv(
-                                   forecast,
-                                   dtype={'feature_id' : str , 'discharge' : float}
-                                  )
-            forecast.set_index('feature_id',inplace=True)
-        elif isinstance(forecast,pd.DataFrame):
-            pass # consider checking for dtypes, indices, and columns
-        else:
-            raise TypeError("Pass path to forecast file csv or Pandas DataFrame")
-
-        # susbset hucs if passed
-        if subset_hucs is not None:
-            if isinstance(subset_hucs,list):
-                if len(subset_hucs) == 1:
-                    try:
-                        subset_hucs = open(subset_hucs[0]).read().split('\n')
-                    except FileNotFoundError:
-                        pass
-            elif isinstance(subset_hucs,str):
-                    try:
-                        subset_hucs = open(subset_hucs).read().split('\n')
-                    except FileNotFoundError:
-                        subset_hucs = [subset_hucs]
-
             # subsets HUCS
-            subset_hucs_orig = subset_hucs.copy() ; subset_hucs = []
-            for huc in np.unique(hydroTable.index.get_level_values('HUC')):
+            subset_hucs_orig = subset_hucs.copy()
+            subset_hucs = []
+            for huc in np.unique(hydroTable.index.get_level_values("HUC")):
                 for sh in subset_hucs_orig:
                     if huc.startswith(sh):
                         subset_hucs += [huc]
 
-            hydroTable = hydroTable[np.in1d(hydroTable.index.get_level_values('HUC'), subset_hucs)]
+            hydroTable = hydroTable[
+                np.in1d(hydroTable.index.get_level_values("HUC"), subset_hucs)
+            ]
 
     # join tables
     try:
-        hydroTable = hydroTable.join(forecast,on=['feature_id'],how='inner')
+        hydroTable = hydroTable.join(forecast, on=["feature_id"], how="inner")
     except AttributeError:
-        #print("FORECAST ERROR")
-        raise NoForecastFound("No forecast value found for the passed feature_ids in the Hydro-Table")
+        # print("FORECAST ERROR")
+        raise NoForecastFound(
+            "No forecast value found for the passed feature_ids in the Hydro-Table"
+        )
 
     else:
-
         # initialize dictionary
-        catchmentStagesDict = typed.Dict.empty(types.int32,types.float64)
+        catchmentStagesDict = typed.Dict.empty(types.int32, types.float64)
 
         # interpolate stages
-        for hid,sub_table in hydroTable.groupby(level='HydroID'):
-
-            interpolated_stage = np.interp(sub_table.loc[:,'discharge'].unique(),sub_table.loc[:,'discharge_cms'],sub_table.loc[:,'stage'])
+        for hid, sub_table in hydroTable.groupby(level="HydroID"):
+            interpolated_stage = np.interp(
+                sub_table.loc[:, "discharge"].unique(),
+                sub_table.loc[:, "discharge_cms"],
+                sub_table.loc[:, "stage"],
+            )
 
             # add this interpolated stage to catchment stages dict
-            h = round(interpolated_stage[0],4)
-
-            hid = types.int32(hid) ; h = types.float32(h)
+            h = round(interpolated_stage[0], 4)
+
+            hid = types.int32(hid)
+            h = types.float32(h)
             catchmentStagesDict[hid] = h
 
         # huc set
-        hucSet = [str(i) for i in hydroTable.index.get_level_values('HUC').unique().to_list()]
-
-        return(catchmentStagesDict,hucSet)
-
-
-def read_nwm_forecast_file(forecast_file,rename_headers=True):
-        
-    """ Reads NWM netcdf comp files and converts to forecast data frame """
-
-    flows_nc = xr.open_dataset(forecast_file,decode_cf='feature_id',engine='netcdf4')
-    
+        hucSet = [
+            str(i) for i in hydroTable.index.get_level_values("HUC").unique().to_list()
+        ]
+
+        return (catchmentStagesDict, hucSet)
+
+
+def read_nwm_forecast_file(forecast_file, rename_headers=True):
+    """Reads NWM netcdf comp files and converts to forecast data frame"""
+
+    flows_nc = xr.open_dataset(forecast_file, decode_cf="feature_id", engine="netcdf4")
+
     flows_df = flows_nc.to_dataframe()
     flows_df.reset_index(inplace=True)
-    
-    flows_df = flows_df[['streamflow','feature_id']]
-    
+
+    flows_df = flows_df[["streamflow", "feature_id"]]
+
     if rename_headers:
         flows_df = flows_df.rename(columns={"streamflow": "discharge"})
 
-    convert_dict = {'feature_id': str,'discharge': float}
+    convert_dict = {"feature_id": str, "discharge": float}
     flows_df = flows_df.astype(convert_dict)
-    
-    flows_df.set_index('feature_id',inplace=True,drop=True)
+
+    flows_df.set_index("feature_id", inplace=True, drop=True)
 
     flows_df.dropna(inplace=True)
 
-    return(flows_df)
-
-
-def __vprint(message,verbose):
+    return flows_df
+
+
+def __vprint(message, verbose):
     if verbose:
         print(message)
 
-def create_src_subset_csv(hydro_table,catchmentStagesDict,src_table):
-    src_df = pd.DataFrame.from_dict(catchmentStagesDict, orient='index')
+
+def create_src_subset_csv(hydro_table, catchmentStagesDict, src_table):
+    src_df = pd.DataFrame.from_dict(catchmentStagesDict, orient="index")
     src_df.reset_index(inplace=True)
-    src_df.columns = ['HydroID','stage_inund']
-    htable_req_cols = ['HUC','feature_id','HydroID','stage','discharge_cms','LakeID']
-    df_htable = pd.read_csv(hydro_table,dtype={'HydroID': int,'HUC': object, 'branch_id':int, 'last_updated':object, 'submitter':object, 'obs_source':object},usecols=htable_req_cols)
-    df_htable = df_htable.merge(src_df,how='left',on='HydroID')
-    df_htable['find_match'] = (df_htable['stage'] - df_htable['stage_inund']).abs()
-    df_htable = df_htable.loc[df_htable.groupby('HydroID')['find_match'].idxmin()].reset_index(drop=True)
-    df_htable.to_csv(src_table,index=False)
-
-
-if __name__ == '__main__':
-
+    src_df.columns = ["HydroID", "stage_inund"]
+    htable_req_cols = [
+        "HUC",
+        "feature_id",
+        "HydroID",
+        "stage",
+        "discharge_cms",
+        "LakeID",
+    ]
+    df_htable = pd.read_csv(
+        hydro_table,
+        dtype={
+            "HydroID": int,
+            "HUC": object,
+            "branch_id": int,
+            "last_updated": object,
+            "submitter": object,
+            "obs_source": object,
+        },
+        usecols=htable_req_cols,
+    )
+    df_htable = df_htable.merge(src_df, how="left", on="HydroID")
+    df_htable["find_match"] = (df_htable["stage"] - df_htable["stage_inund"]).abs()
+    df_htable = df_htable.loc[
+        df_htable.groupby("HydroID")["find_match"].idxmin()
+    ].reset_index(drop=True)
+    df_htable.to_csv(src_table, index=False)
+
+
+if __name__ == "__main__":
     # parse arguments
-    parser = argparse.ArgumentParser(description='Rapid inundation mapping for FOSS FIM. Operates in single-HUC and batch modes.')
-    parser.add_argument('-r', '--rem', 
-                        help='REM raster at job level or mosaic vrt. Must match catchments CRS.', 
-                        required=True)
-    parser.add_argument('-c', '--catchments',
-                        help='Catchments raster at job level or mosaic VRT. Must match rem CRS.',
-                        required=True)
-    parser.add_argument('-b', '--catchment-poly', help='catchment_vector',
-                        required=True)
-    parser.add_argument('-t', '--hydro-table', help='Hydro-table in csv file format', 
-                        required=True)
-    parser.add_argument('-f', '--forecast', help='Forecast discharges in CMS as CSV file',
-                        required=True)
-    parser.add_argument('-u', '--hucs',
-                        help='Batch mode only: HUCs file to process at. Must match CRS of input rasters',required=False, default=None)
-    parser.add_argument('-l', '--hucs-layerName', help='Batch mode only. Layer name in HUCs file to use',
-                        required=False, default=None)
-    parser.add_argument('-j', '--num-workers',help='Batch mode only. Number of concurrent processes',
-                        required=False, default=1, type=int)
-    parser.add_argument('-s', '--subset-hucs', help = """Batch mode only. HUC code, 
+    parser = argparse.ArgumentParser(
+        description="Rapid inundation mapping for FOSS FIM. Operates in single-HUC and batch modes."
+    )
+    parser.add_argument(
+        "-r",
+        "--rem",
+        help="REM raster at job level or mosaic vrt. Must match catchments CRS.",
+        required=True,
+    )
+    parser.add_argument(
+        "-c",
+        "--catchments",
+        help="Catchments raster at job level or mosaic VRT. Must match rem CRS.",
+        required=True,
+    )
+    parser.add_argument(
+        "-b", "--catchment-poly", help="catchment_vector", required=True
+    )
+    parser.add_argument(
+        "-t", "--hydro-table", help="Hydro-table in csv file format", required=True
+    )
+    parser.add_argument(
+        "-f", "--forecast", help="Forecast discharges in CMS as CSV file", required=True
+    )
+    parser.add_argument(
+        "-u",
+        "--hucs",
+        help="Batch mode only: HUCs file to process at. Must match CRS of input rasters",
+        required=False,
+        default=None,
+    )
+    parser.add_argument(
+        "-l",
+        "--hucs-layerName",
+        help="Batch mode only. Layer name in HUCs file to use",
+        required=False,
+        default=None,
+    )
+    parser.add_argument(
+        "-j",
+        "--num-workers",
+        help="Batch mode only. Number of concurrent processes",
+        required=False,
+        default=1,
+        type=int,
+    )
+    parser.add_argument(
+        "-s",
+        "--subset-hucs",
+        help="""Batch mode only. HUC code, 
             series of HUC codes (no quotes required), or line delimited of HUCs to run within 
             the hucs file that is passed""",
-                        required=False, default=None, nargs='+')
-    parser.add_argument('-m', '--mask-type',
-                        help='Specify huc (FIM < 3) or filter (FIM >= 3) masking method',
-                        required=False, default="huc")
-    parser.add_argument('-a', '--aggregate',
-                        help="""Batch mode only. Aggregate outputs to VRT files.
+        required=False,
+        default=None,
+        nargs="+",
+    )
+    parser.add_argument(
+        "-m",
+        "--mask-type",
+        help="Specify huc (FIM < 3) or filter (FIM >= 3) masking method",
+        required=False,
+        default="huc",
+    )
+    parser.add_argument(
+        "-a",
+        "--aggregate",
+        help="""Batch mode only. Aggregate outputs to VRT files.
                         Currently, raises warning and sets to false if used.""",
-                        required=False, action='store_true')
-    parser.add_argument('-i', '--inundation-raster',
-                        help="""Inundation Raster output. Only writes if designated.
+        required=False,
+        action="store_true",
+    )
+    parser.add_argument(
+        "-i",
+        "--inundation-raster",
+        help="""Inundation Raster output. Only writes if designated.
                         Appends HUC code in batch mode.""",
-                        required=False, default=None)
-    parser.add_argument('-p', '--inundation-polygon',
-                        help="""Inundation polygon output. Only writes if designated. 
+        required=False,
+        default=None,
+    )
+    parser.add_argument(
+        "-p",
+        "--inundation-polygon",
+        help="""Inundation polygon output. Only writes if designated. 
                         Appends HUC code in batch mode.""",
-                        required=False, default=None)
-    parser.add_argument('-d', '--depths',
-                        help="""Depths raster output. Only writes if designated.
+        required=False,
+        default=None,
+    )
+    parser.add_argument(
+        "-d",
+        "--depths",
+        help="""Depths raster output. Only writes if designated.
                         Appends HUC code in batch mode.""",
-                        required=False, default=None)
-    parser.add_argument('-n', '--src-table',
-                        help="""Output table with the SRC lookup/interpolation.
+        required=False,
+        default=None,
+    )
+    parser.add_argument(
+        "-n",
+        "--src-table",
+        help="""Output table with the SRC lookup/interpolation.
                         Only writes if designated. Appends HUC code in batch mode.""",
-                        required=False, default=None)
-    parser.add_argument('-q','--quiet', help='Quiet terminal output',
-                        required=False, default=False, action='store_true')
+        required=False,
+        default=None,
+    )
+    parser.add_argument(
+        "-q",
+        "--quiet",
+        help="Quiet terminal output",
+        required=False,
+        default=False,
+        action="store_true",
+    )
 
     # extract to dictionary
     args = vars(parser.parse_args())
