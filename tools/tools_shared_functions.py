#!/usr/bin/env python3
import json
import os
import pathlib
from pathlib import Path

import geopandas as gpd
import numpy as np
import pandas as pd
import rasterio
import rasterio.crs
import rasterio.shutil
import requests
import rioxarray as rxr
import xarray as xr
from dotenv import load_dotenv
from geocube.api.core import make_geocube
from gval import CatStats
from rasterio.warp import Resampling, calculate_default_transform, reproject


def get_env_paths():
    load_dotenv()
    # import variables from .env file
    API_BASE_URL = os.getenv("API_BASE_URL")
    WBD_LAYER = os.getenv("WBD_LAYER")
    return API_BASE_URL, WBD_LAYER


def filter_nwm_segments_by_stream_order(unfiltered_segments, desired_order, nwm_flows_df):
    """
<<<<<<< HEAD
    This function uses the WRDS API to filter out NWM segments from a list if their stream order is different than
    the target stream order.
=======
    This function uses the WRDS API to filter out NWM segments from a list if their stream order is
    different than the target stream order.
>>>>>>> 90ed7dde

    Args:
        unfiltered_segments (list):  A list of NWM feature_id strings.
        desired_order (str):         The desired stream order.
    Returns:
<<<<<<< HEAD
        filtered_segments (list): A list of NWM feature_id strings, paired down to only those that share the target order.
=======
        filtered_segments (list):    A list of NWM feature_id strings, paired down to only those that
                                        share the target order.
>>>>>>> 90ed7dde

    """

    #    API_BASE_URL, WBD_LAYER = get_env_paths()
    # Define workspace and wbd_path as a pathlib Path. Convert search distances to integer.
    #    metadata_url = f'{API_BASE_URL}/metadata'

    # feature ID of 0 is getting passed to WRDS and returns empty results,
    # which can cause failures on next()
    #    if '0' in unfiltered_segments:
    #        unfiltered_segments = unfiltered_segments.remove('0')
    #    if unfiltered_segments is None:
    #        return filtered_segments

    filtered_segments = []

    for feature_id in unfiltered_segments:
        stream_order = nwm_flows_df.loc[nwm_flows_df['ID'] == int(feature_id), 'order_'].values[0]
        if stream_order == desired_order:
            filtered_segments.append(feature_id)

    return filtered_segments


<<<<<<< HEAD
def check_for_regression(stats_json_to_test, previous_version, previous_version_stats_json_path,
                         regression_test_csv=None):
=======
def check_for_regression(
    stats_json_to_test, previous_version, previous_version_stats_json_path, regression_test_csv=None
):
>>>>>>> 90ed7dde
    difference_dict = {}

    # Compare stats_csv to previous_version_stats_file
    stats_dict_to_test = json.load(open(stats_json_to_test))
    previous_version_stats_dict = json.load(open(previous_version_stats_json_path))

    for stat, value in stats_dict_to_test.items():
        previous_version_value = previous_version_stats_dict[stat]
        stat_value_diff = value - previous_version_value
        difference_dict.update({stat + '_diff': stat_value_diff})

    return difference_dict


<<<<<<< HEAD
def compute_contingency_stats_from_rasters(predicted_raster_path, benchmark_raster_path, agreement_raster=None, stats_csv=None, stats_json=None, mask_values=None, stats_modes_list=['total_area'], test_id='', mask_dict={}):
    """
    This function contains FIM-specific logic to prepare raster datasets for use in the generic get_contingency_table_from_binary_rasters() function.
    This function also calls the generic compute_stats_from_contingency_table() function and writes the results to CSV and/or JSON, depending on user input.

    Args:
        predicted_raster_path (str): The path to the predicted, or modeled, FIM extent raster.
        benchmark_raster_path (str): The path to the benchmark, or truth, FIM extent raster.
        agreement_raster (str): Optional. An agreement raster will be written to this path. 0: True Negatives, 1: False Negative, 2: False Positive, 3: True Positive.
        stats_csv (str): Optional. Performance statistics will be written to this path. CSV allows for readability and other tabular processes.
        stats_json (str): Optional. Performance statistics will be written to this path. JSON allows for quick ingestion into Python dictionary in other processes.

    Returns:
        stats_dictionary (dict): A dictionary of statistics produced by compute_stats_from_contingency_table(). Statistic names are keys and statistic values are the values.
    """

    # Get cell size of benchmark raster.
    raster = rasterio.open(predicted_raster_path)
    t = raster.transform
    cell_x = t[0]
    cell_y = t[4]
    cell_area = abs(cell_x*cell_y)

    # Get contingency table from two rasters.
    contingency_table_dictionary = get_contingency_table_from_binary_rasters(benchmark_raster_path, predicted_raster_path, agreement_raster, mask_values=mask_values, mask_dict=mask_dict)

    stats_dictionary = {}

    for stats_mode in contingency_table_dictionary:
        true_negatives = contingency_table_dictionary[stats_mode]['true_negatives']
        false_negatives = contingency_table_dictionary[stats_mode]['false_negatives']
        false_positives = contingency_table_dictionary[stats_mode]['false_positives']
        true_positives = contingency_table_dictionary[stats_mode]['true_positives']
        masked_count = contingency_table_dictionary[stats_mode]['masked_count']
        file_handle = contingency_table_dictionary[stats_mode]['file_handle']

        # Produce statistics from continency table and assign to dictionary. cell_area argument optional (defaults to None).
        mode_stats_dictionary = compute_stats_from_contingency_table(true_negatives, false_negatives, false_positives, true_positives, cell_area, masked_count)

        # Write the mode_stats_dictionary to the stats_csv.
        if stats_csv != None:
            stats_csv = os.path.join(os.path.split(stats_csv)[0], file_handle + '_stats.csv')
            df = pd.DataFrame.from_dict(mode_stats_dictionary, orient="index", columns=['value'])
            df.to_csv(stats_csv)

        # Write the mode_stats_dictionary to the stats_json.
        if stats_json != None:
            stats_json = os.path.join(os.path.split(stats_csv)[0], file_handle + '_stats.json')
=======
def compute_contingency_stats_from_rasters(
    predicted_raster_path: str,
    benchmark_raster_path: str,
    agreement_raster: str = None,
    stats_csv: str = None,
    stats_json: str = None,
    mask_dict: dict = {},
):
    """
    This function contains FIM-specific logic to prepare raster datasets for use in the generic
    get_stats_table_from_binary_rasters() function. This function also calls the generic
    compute_stats_from_contingency_table() function and writes the results to CSV and/or JSON,
    depending on user input.

    Parameters
    ----------
    predicted_raster_path: str
        The path to the predicted, or modeled, FIM extent raster.
    benchmark_raster_path: str
        The path to the benchmark, or truth, FIM extent raster.
    agreement_raster: str, optional
        An agreement raster will be written to this path. 0: True Negatives, 1: False Negative,
        2: False Positive, 3: True Positive.
    stats_csv: str, optional
        Performance statistics will be written to this path. CSV allows for readability and
        other tabular processes.
    stats_json: str, optional
        Performance statistics will be written to this path. JSON allows for quick ingestion into Python
        dictionary in other processes.
    mask_dict: dict
        Dictionary with inclusionary and/or exclusionary masks asn options.

    Returns
    -------
    dict
        A dictionary of statistics produced by compute_stats_from_contingency_table(). Statistic names are
        keys and statistic values are the values.
    """

    # Get statistics table from two rasters.
    stats_dictionary = get_stats_table_from_binary_rasters(
        benchmark_raster_path, predicted_raster_path, agreement_raster, mask_dict=mask_dict
    )

    for stats_mode in stats_dictionary:
        # Write the mode_stats_dictionary to the stats_csv.
        if stats_csv is not None:
            stats_csv = os.path.join(os.path.split(stats_csv)[0], stats_mode + '_stats.csv')
            df = pd.DataFrame.from_dict(stats_dictionary[stats_mode], orient="index", columns=['value'])
            df.to_csv(stats_csv)

        # Write the mode_stats_dictionary to the stats_json.
        if stats_json is not None:
            stats_json = os.path.join(os.path.split(stats_csv)[0], stats_mode + '_stats.json')
>>>>>>> 90ed7dde
            with open(stats_json, "w") as outfile:
                json.dump(mode_stats_dictionary, outfile)

<<<<<<< HEAD
        stats_dictionary.update({stats_mode: mode_stats_dictionary})

=======
>>>>>>> 90ed7dde
    return stats_dictionary


def profile_test_case_archive(archive_to_check, magnitude, stats_mode):
    """
    This function searches multiple directories and locates previously produced performance statistics.

    Args:
        archive_to_check (str):    The directory path to search.
        magnitude (str):           Because a benchmark dataset may have multiple magnitudes,
                                   this argument defines which magnitude is to be used when searching for
                                   previous statistics.
    Returns:
        archive_dictionary (dict): A dictionary of available statistics for previous versions of the domain
                                   and magnitude. {version: {agreement_raster: agreement_raster_path,
                                   stats_csv: stats_csv_path, stats_json: stats_json_path}}
                                   *Will only add the paths to files that exist.

    """

    archive_dictionary = {}

    # List through previous version and check for available stats and maps. If available, add to dictionary.
    available_versions_list = os.listdir(archive_to_check)

    if len(available_versions_list) == 0:
        print("Cannot compare with -c flag because there are no data in the previous_versions directory.")
        return

    for version in available_versions_list:
        version_magnitude_dir = os.path.join(archive_to_check, version, magnitude)
        stats_json = os.path.join(version_magnitude_dir, stats_mode + '_stats.json')

        if os.path.exists(stats_json):
            archive_dictionary.update({version: {'stats_json': stats_json}})

    return archive_dictionary


<<<<<<< HEAD
def compute_stats_from_contingency_table(true_negatives, false_negatives, false_positives, true_positives, cell_area=None, masked_count=None):
=======
def compute_stats_from_contingency_table(
    true_negatives, false_negatives, false_positives, true_positives, cell_area=None, masked_count=None
):
>>>>>>> 90ed7dde
    """
    This generic function takes contingency table metrics as arguments and returns a dictionary of contingency
    table statistics. Much of the calculations below were taken from older Python files.
    This is evident in the inconsistent use of case.

    Args:
        true_negatives (int):      The true negatives from a contingency table.
        false_negatives (int):     The false negatives from a contingency table.
        false_positives (int):     The false positives from a contingency table.
        true_positives (int):      The true positives from a contingency table.
        cell_area (float or None): This optional argument allows for area-based statistics to be calculated,
                                   in the case that contingency table metrics were derived from areal
                                   analysis.

    Returns:
        stats_dictionary (dict):   A dictionary of statistics. Statistic names are keys and statistic values
                                   are the values. Refer to dictionary definition in bottom of function for
                                   statistic names.

    """

<<<<<<< HEAD
    import numpy as np
=======
    vals, keys = CatStats.process_statistics(
        func_names="all", tp=true_positives, tn=true_negatives, fp=false_positives, fn=false_negatives
    )
    alt_keys = ['band', 'tn', 'fn', 'fp', 'tp']
    alt_vals = [1, true_negatives, false_negatives, false_positives, true_positives]
>>>>>>> 90ed7dde

    total_population = true_negatives + false_negatives + false_positives + true_positives

    # Basic stats.
#    Percent_correct = ((true_positives + true_negatives) / total_population) * 100
#    pod             = true_positives / (true_positives + false_negatives)

<<<<<<< HEAD
    try:
        FAR = false_positives / (true_positives + false_positives)
    except ZeroDivisionError:
        FAR = "NA"
=======
    return cross_walk_gval_fim(metric_df=metrics_table, cell_area=cell_area, masked_count=masked_count)
>>>>>>> 90ed7dde

    try:
        CSI = true_positives / (true_positives + false_positives + false_negatives)
    except ZeroDivisionError:
        CSI = "NA"

<<<<<<< HEAD
    try:
        BIAS = (true_positives + false_positives) / (true_positives + false_negatives)
    except ZeroDivisionError:
        BIAS = "NA"
=======
def cross_walk_gval_fim(metric_df: pd.DataFrame, cell_area: int, masked_count: int) -> dict:
    """
    Crosswalks metrics made from GVAL to standard FIM names and conventions

    Parameters
    ----------
    metric_df: pd.DataFrame
        Dataframe for getting
    cell_area: int
        Area in meters of squared resolution
    masked_count: int
        How many pixels are masked
>>>>>>> 90ed7dde

    # Compute equitable threat score (ETS) / Gilbert Score.
    try:
        a_ref = ((true_positives + false_positives)*(true_positives + false_negatives)) / total_population
        EQUITABLE_THREAT_SCORE = (true_positives - a_ref) / (true_positives - a_ref + false_positives + false_negatives)
    except ZeroDivisionError:
        EQUITABLE_THREAT_SCORE = "NA"

<<<<<<< HEAD
    if total_population == 0:
        TP_perc, FP_perc, TN_perc, FN_perc = "NA", "NA", "NA", "NA"
    else:
        TP_perc = (true_positives / total_population) * 100
        FP_perc = (false_positives / total_population) * 100
        TN_perc = (true_negatives / total_population) * 100
        FN_perc = (false_negatives / total_population) * 100

    predPositive = true_positives + false_positives
    predNegative = true_negatives + false_negatives
    obsPositive = true_positives + false_negatives
    obsNegative = true_negatives + false_positives

    TP = float(true_positives)
    TN = float(true_negatives)
    FN = float(false_negatives)
    FP = float(false_positives)
    try:
        MCC = (TP*TN - FP*FN)/ np.sqrt((TP+FP)*(TP+FN)*(TN+FP)*(TN+FN))
    except ZeroDivisionError:
        MCC = "NA"

    if masked_count != None:
        total_pop_and_mask_pop = total_population + masked_count
        if total_pop_and_mask_pop == 0:
            masked_perc = "NA"
        else:
            masked_perc = (masked_count / total_pop_and_mask_pop) * 100
    else:
        masked_perc = None

    # This checks if a cell_area has been provided, thus making areal calculations possible.
    sq_km_converter = 1000000

    if cell_area != None:
        TP_area = (true_positives * cell_area) / sq_km_converter
        FP_area = (false_positives * cell_area) / sq_km_converter
        TN_area = (true_negatives * cell_area) / sq_km_converter
        FN_area = (false_negatives * cell_area) / sq_km_converter
        area = (total_population * cell_area) / sq_km_converter

        predPositive_area = (predPositive * cell_area) / sq_km_converter
        predNegative_area = (predNegative * cell_area) / sq_km_converter
        obsPositive_area =  (obsPositive * cell_area) / sq_km_converter
        obsNegative_area =  (obsNegative * cell_area) / sq_km_converter
        positiveDiff_area = predPositive_area - obsPositive_area

        if masked_count != None:
            masked_area = (masked_count * cell_area) / sq_km_converter
        else:
            masked_area = None

    # If no cell_area is provided, then the contingeny tables are likely not derived from areal analysis.
    else:
        TP_area = None
        FP_area = None
        TN_area = None
        FN_area = None
        area = None

        predPositive_area = None
        predNegative_area = None
        obsPositive_area =  None
        obsNegative_area =  None
        positiveDiff_area = None
        MCC = None

    if total_population == 0:
        predPositive_perc, predNegative_perc, obsPositive_perc, obsNegative_perc , positiveDiff_perc = "NA", "NA", "NA", "NA", "NA"
    else:
        predPositive_perc = (predPositive / total_population) * 100
        predNegative_perc = (predNegative / total_population) * 100
        obsPositive_perc = (obsPositive / total_population) * 100
        obsNegative_perc = (obsNegative / total_population) * 100

        positiveDiff_perc = predPositive_perc - obsPositive_perc

    if total_population == 0:
        prevalence = "NA"
    else:
        prevalence = (true_positives + false_negatives) / total_population

    try:
        PPV = true_positives / predPositive
    except ZeroDivisionError:
        PPV = "NA"

    try:
        NPV = true_negatives / predNegative
    except ZeroDivisionError:
        NPV = "NA"

    try:
        TNR = true_negatives / obsNegative
    except ZeroDivisionError:
        TNR = "NA"

    try:
        TPR = true_positives / obsPositive

    except ZeroDivisionError:
        TPR = "NA"

    try:
        Bal_ACC = np.mean([TPR,TNR])
    except TypeError:
        Bal_ACC = "NA"

    if total_population == 0:
        ACC = "NA"
    else:
        ACC = (true_positives + true_negatives) / total_population

    try:
        F1_score = (2*true_positives) / (2*true_positives + false_positives + false_negatives)
    except ZeroDivisionError:
        F1_score = "NA"

    if TPR == 'NA':
        PND = 'NA'
    else:
        PND = 1.0 - TPR  # Probability Not Detected (PND)

    stats_dictionary = {'true_negatives_count': int(true_negatives),
                        'false_negatives_count': int(false_negatives),
                        'true_positives_count': int(true_positives),
                        'false_positives_count': int(false_positives),
                        'contingency_tot_count': int(total_population),
                        'cell_area_m2': cell_area,

                        'TP_area_km2': TP_area,
                        'FP_area_km2': FP_area,
                        'TN_area_km2': TN_area,
                        'FN_area_km2': FN_area,

                        'contingency_tot_area_km2': area,
                        'predPositive_area_km2': predPositive_area,
                        'predNegative_area_km2': predNegative_area,
                        'obsPositive_area_km2': obsPositive_area,
                        'obsNegative_area_km2': obsNegative_area,
                        'positiveDiff_area_km2': positiveDiff_area,

                        'CSI': CSI,
                        'FAR': FAR,
                        'TPR': TPR,
                        'TNR': TNR,
                        'PND': PND,

                        'PPV': PPV,
                        'NPV': NPV,
                        'ACC': ACC,
                        'Bal_ACC': Bal_ACC,
                        'MCC': MCC,
                        'EQUITABLE_THREAT_SCORE': EQUITABLE_THREAT_SCORE,
                        'PREVALENCE': prevalence,
                        'BIAS': BIAS,
                        'F1_SCORE': F1_score,

                        'TP_perc': TP_perc,
                        'FP_perc': FP_perc,
                        'TN_perc': TN_perc,
                        'FN_perc': FN_perc,
                        'predPositive_perc': predPositive_perc,
                        'predNegative_perc': predNegative_perc,
                        'obsPositive_perc': obsPositive_perc,
                        'obsNegative_perc': obsNegative_perc,
                        'positiveDiff_perc': positiveDiff_perc,

                        'masked_count': int(masked_count),
                        'masked_perc': masked_perc,
                        'masked_area_km2': masked_area,

                        }

    return stats_dictionary


def get_contingency_table_from_binary_rasters(benchmark_raster_path, predicted_raster_path, agreement_raster=None, mask_values=None, mask_dict={}):
    """
    Produces contingency table from 2 rasters and returns it. Also exports an agreement raster classified as:
=======
    # Remove band entry
    metric_df = metric_df.iloc[:, 1:]

    # Dictionary to crosswalk column names
    crosswalk = {
        'tn': 'true_negatives_count',
        'fn': 'false_negatives_count',
        'fp': 'false_positives_count',
        'tp': 'true_positives_count',
        'accuracy': 'ACC',
        'balanced_accuracy': 'Bal_ACC',
        'critical_success_index': 'CSI',
        'equitable_threat_score': 'EQUITABLE_THREAT_SCORE',
        'f_score': 'F1_SCORE',
        'false_discovery_rate': 'FAR',
        'false_negative_rate': 'PND',
        'false_omission_rate': 'FALSE_OMISSION_RATE',
        'false_positive_rate': 'FALSE_POSITIVE_RATE',
        'fowlkes_mallows_index': 'FOWLKES_MALLOW_INDEX',
        'matthews_correlation_coefficient': 'MCC',
        'negative_likelihood_ratio': 'NEGATIVE_LIKELIHOOD_RATIO',
        'negative_predictive_value': 'NPV',
        'overall_bias': 'BIAS',
        'positive_likelihood_ratio': 'POSITIVE_LIKELIHOOD_RATIO',
        'positive_predictive_value': 'PPV',
        'prevalence': 'PREVALENCE',
        'prevalence_threshold': 'PREVALENCE_THRESHOLD',
        'true_negative_rate': 'TNR',
        'true_positive_rate': 'TPR',
    }

    metric_df.columns = [crosswalk[x] for x in metric_df.columns]

    # Build
    tn, fn, tp, fp = (
        metric_df['true_negatives_count'].values[0],
        metric_df['false_negatives_count'].values[0],
        metric_df['true_positives_count'].values[0],
        metric_df['false_positives_count'].values[0],
    )
    total_population = tn + fn + tp + fp
    metric_df['contingency_tot_count'] = total_population

    metric_df['TP_perc'] = (tp / total_population) * 100 if total_population > 0 else "NA"
    metric_df['FP_perc'] = (fp / total_population) * 100 if total_population > 0 else "NA"
    metric_df['TN_perc'] = (tn / total_population) * 100 if total_population > 0 else "NA"
    metric_df['FN_perc'] = (fn / total_population) * 100 if total_population > 0 else "NA"

    predPositive = tp + fp
    predNegative = tn + fn
    obsPositive = tp + fn
    obsNegative = tn + fp

    metric_df['cell_area_m2'] = cell_area
    sq_km_converter = 1000000

    # This checks if a cell_area has been provided, thus making areal calculations possible.
    metric_df['TP_area_km2'] = (tp * cell_area) / sq_km_converter if cell_area is not None else None
    metric_df['FP_area_km2'] = (fp * cell_area) / sq_km_converter if cell_area is not None else None
    metric_df['TN_area_km2'] = (tn * cell_area) / sq_km_converter if cell_area is not None else None
    metric_df['FN_area_km2'] = (fn * cell_area) / sq_km_converter if cell_area is not None else None
    metric_df['contingency_tot_area_km2'] = (
        (total_population * cell_area) / sq_km_converter if cell_area is not None else None
    )

    metric_df['predPositive_area_km2'] = (
        (predPositive * cell_area) / sq_km_converter if cell_area is not None else None
    )
    metric_df['predNegative_area_km2'] = (
        (predNegative * cell_area) / sq_km_converter if cell_area is not None else None
    )
    metric_df['obsPositive_area_km2'] = (
        (obsPositive * cell_area) / sq_km_converter if cell_area is not None else None
    )
    metric_df['obsNegative_area_km2'] = (
        (obsNegative * cell_area) / sq_km_converter if cell_area is not None else None
    )
    metric_df['positiveDiff_area_km2'] = (
        (metric_df['predPositive_area_km2'] - metric_df['obsPositive_area_km2'])[0]
        if cell_area is not None
        else None
    )

    total_pop_and_mask_pop = total_population + masked_count if masked_count > 0 else None
    metric_df['masked_count'] = masked_count if masked_count > 0 else 0
    metric_df['masked_perc'] = (masked_count / total_pop_and_mask_pop) * 100 if masked_count > 0 else 0
    metric_df['masked_area_km2'] = (masked_count * cell_area) / sq_km_converter if masked_count > 0 else 0
    metric_df['predPositive_perc'] = (predPositive / total_population) * 100 if total_population > 0 else "NA"
    metric_df['predNegative_perc'] = (predNegative / total_population) * 100 if total_population > 0 else "NA"
    metric_df['obsPositive_perc'] = (obsPositive / total_population) * 100 if total_population > 0 else "NA"
    metric_df['obsNegative_perc'] = (obsNegative / total_population) * 100 if total_population > 0 else "NA"
    metric_df['positiveDiff_perc'] = (
        metric_df['predPositive_perc'].values[0] - metric_df['obsPositive_perc'].values[0]
        if total_population > 0
        else "NA"
    )

    return {x: y for x, y in zip(metric_df.columns, metric_df.values[0])}


def get_stats_table_from_binary_rasters(
    benchmark_raster_path: str, candidate_raster_path: str, agreement_raster: str = None, mask_dict: dict = {}
):
    """
    Produces categorical statistics table from 2 rasters and returns it.
    Also exports an agreement raster classified as:
>>>>>>> 90ed7dde
        0: True Negatives
        1: False Negative
        2: False Positive
        3: True Positive

<<<<<<< HEAD
    Args:
        benchmark_raster_path (str): Path to the binary benchmark raster. 0 = phenomena not present, 1 = phenomena present, NoData = NoData.
        predicted_raster_path (str): Path to the predicted raster. 0 = phenomena not present, 1 = phenomena present, NoData = NoData.
=======
    Parameters
    ----------
    benchmark_raster_path: str
        Path to the binary benchmark raster. 0 = phenomena not present, 1 = phenomena present,
        NoData = NoData.
    candidate_raster_path: str
        Path to the predicted raster. 0 = phenomena not present, 1 = phenomena present, NoData = NoData.
    agreement_raster: str, default = None.
        Path to save agreement raster/s
    mask_dict : dict, default = {}
        Dictionary with inclusionary and/or exclusionary masks asn options.
>>>>>>> 90ed7dde

    Returns:
        contingency_table_dictionary (dict): A Python dictionary of a contingency table. Key/value pair formatted as:
                                            {true_negatives: int, false_negatives: int, false_positives: int, true_positives: int}

    """
    from rasterio.warp import reproject, Resampling
    import rasterio
    import numpy as np
    import os
    import rasterio.mask
    import geopandas as gpd
    from shapely.geometry import box

#    print("-----> Evaluating performance across the total area...")
    # Load rasters.
    benchmark_src = rasterio.open(benchmark_raster_path)
    predicted_src = rasterio.open(predicted_raster_path)
    predicted_array = predicted_src.read(1)

    benchmark_array_original = benchmark_src.read(1)

    if benchmark_array_original.shape != predicted_array.shape:
        benchmark_array = np.empty(predicted_array.shape, dtype=np.int8)

        reproject(benchmark_array_original,
              destination = benchmark_array,
              src_transform = benchmark_src.transform,
              src_crs = benchmark_src.crs,
              src_nodata = benchmark_src.nodata,
              dst_transform = predicted_src.transform,
              dst_crs = predicted_src.crs,
              dst_nodata = benchmark_src.nodata,
              dst_resolution = predicted_src.res,
              resampling = Resampling.nearest)

    predicted_array_raw = predicted_src.read(1)

    # Align the benchmark domain to the modeled domain.
    benchmark_array = np.where(predicted_array==predicted_src.nodata, 10, benchmark_array)

<<<<<<< HEAD
    # Ensure zeros and ones for binary comparison. Assume that positive values mean flooding and 0 or negative values mean dry.
    predicted_array = np.where(predicted_array==predicted_src.nodata, 10, predicted_array)  # Reclassify NoData to 10
    predicted_array = np.where(predicted_array<0, 0, predicted_array)
    predicted_array = np.where(predicted_array>0, 1, predicted_array)

    benchmark_array = np.where(benchmark_array==benchmark_src.nodata, 10, benchmark_array)  # Reclassify NoData to 10

    agreement_array = np.add(benchmark_array, 2*predicted_array)
    agreement_array = np.where(agreement_array>4, 10, agreement_array)

    del benchmark_src, benchmark_array, predicted_array, predicted_array_raw

=======
    # Load benchmark and candidate data
    benchmark_raster = rxr.open_rasterio(benchmark_raster_path, mask_and_scale=True)
    cell_area = np.abs(np.prod(benchmark_raster.rio.resolution()))
    candidate_raster = rxr.open_rasterio(candidate_raster_path, mask_and_scale=True)
    candidate_raster.data = xr.where(candidate_raster >= 0, 1, candidate_raster)
    candidate_raster.data = xr.where(candidate_raster < 0, 0, candidate_raster)

    pairing_dictionary = {
        (0, 0): 0,
        (0, 1): 1,
        (0, np.nan): np.nan,
        (1, 0): 2,
        (1, 1): 3,
        (1, np.nan): np.nan,
        (4, 0): 4,
        (4, 1): 4,
        (4, np.nan): np.nan,
        (np.nan, 0): np.nan,
        (np.nan, 1): np.nan,
        (np.nan, np.nan): np.nan,
    }

>>>>>>> 90ed7dde
    # Loop through exclusion masks and mask the agreement_array.
    if mask_dict != {}:
        for poly_layer in mask_dict:
            operation = mask_dict[poly_layer]['operation']

            if operation == 'exclude':
                poly_path = mask_dict[poly_layer]['path']
                buffer_val = mask_dict[poly_layer]['buffer']

                reference = predicted_src

                bounding_box = gpd.GeoDataFrame({'geometry': box(*reference.bounds)}, index=[0], crs=reference.crs)
                #Read layer using the bbox option. CRS mismatches are handled if bbox is passed a geodataframe (which it is).
                poly_all = gpd.read_file(poly_path, bbox = bounding_box)

                # Make sure features are present in bounding box area before projecting. Continue to next layer if features are absent.
                if poly_all.empty:
                    continue

#                print("-----> Masking at " + poly_layer + "...")
                #Project layer to reference crs.
                poly_all_proj = poly_all.to_crs(reference.crs)
                # check if there are any lakes within our reference raster extent.
                if poly_all_proj.empty:
                    #If no features within reference raster extent, create a zero array of same shape as reference raster.
                    poly_mask = np.zeros(reference.shape)
                else:
                    #Check if a buffer value is passed to function.
                    if buffer_val is None:
                        #If features are present and no buffer is passed, assign geometry to variable.
                        geometry = poly_all_proj.geometry
                    else:
                        #If  features are present and a buffer is passed, assign buffered geometry to variable.
                        geometry = poly_all_proj.buffer(buffer_val)

                    #Perform mask operation on the reference raster and using the previously declared geometry geoseries. Invert set to true as we want areas outside of poly areas to be False and areas inside poly areas to be True.
                    in_poly,transform,c = rasterio.mask.raster_geometry_mask(reference, geometry, invert = True)
                    #Write mask array, areas inside polys are set to 1 and areas outside poly are set to 0.
                    poly_mask = np.where(in_poly == True, 1,0)

<<<<<<< HEAD
                    # Perform mask.
                    masked_agreement_array = np.where(poly_mask == 1, 4, agreement_array)
=======
        candidate_raster.data = xr.where(
            (all_masks.data == 4) & (candidate_raster.isnull() == 0), 4, candidate_raster
        )
>>>>>>> 90ed7dde

                    # Get rid of masked values outside of the modeled domain.
                    agreement_array = np.where(agreement_array == 10, 10, masked_agreement_array)

<<<<<<< HEAD
    contingency_table_dictionary = {}  # Initialize empty dictionary.

    # Only write the agreement raster if user-specified.
    if agreement_raster != None:
        with rasterio.Env():
            profile = predicted_src.profile
            profile.update(nodata=10)
            with rasterio.open(agreement_raster, 'w', **profile) as dst:
                dst.write(agreement_array, 1)
=======
    (agreement_map, crosstab_table, metrics_table) = candidate_raster.gval.categorical_compare(
        benchmark_map=benchmark_raster,
        positive_categories=[1],
        target_map="candidate",
        negative_categories=[0],
        comparison_function='pairing_dict',
        pairing_dict=pairing_dictionary,
    )

    # Only write the agreement raster if user-specified.
    if agreement_raster is not None:
        agreement_map = agreement_map.rio.write_nodata(10, encoded=True)
        agreement_map.rio.to_raster(agreement_raster, dtype=np.int32, driver="COG")
>>>>>>> 90ed7dde

        # Write legend text file
        legend_txt = os.path.join(os.path.split(agreement_raster)[0], 'read_me.txt')

        from datetime import datetime

        now = datetime.now()
        current_time = now.strftime("%m/%d/%Y %H:%M:%S")

        with open(legend_txt, 'w') as f:
            f.write("%s\n" % '0: True Negative')
            f.write("%s\n" % '1: False Negative')
            f.write("%s\n" % '2: False Positive')
            f.write("%s\n" % '3: True Positive')
<<<<<<< HEAD
            f.write("%s\n" % '4: Masked area (excluded from contingency table analysis). Mask layers: {mask_dict}'.format(mask_dict=mask_dict))
            f.write("%s\n" % 'Results produced at: {current_time}'.format(current_time=current_time))

    # Store summed pixel counts in dictionary.
    contingency_table_dictionary.update({'total_area':{'true_negatives': int((agreement_array == 0).sum()),
                                                      'false_negatives': int((agreement_array == 1).sum()),
                                                      'false_positives': int((agreement_array == 2).sum()),
                                                      'true_positives': int((agreement_array == 3).sum()),
                                                      'masked_count': int((agreement_array == 4).sum()),
                                                      'file_handle': 'total_area'
=======
            f.write(
                "%s\n" % '4: Masked area (excluded from contingency table analysis). '
                'Mask layers: {mask_dict}'.format(mask_dict=mask_dict)
            )
            f.write("%s\n" % 'Results produced at: {current_time}'.format(current_time=current_time))

    # Store summed pixel counts in dictionary.
    stats_table_dictionary.update(
        {
            'total_area': cross_walk_gval_fim(
                metric_df=metrics_table, cell_area=cell_area, masked_count=np.sum(agreement_map.data == 4)
            )
        }
    )
>>>>>>> 90ed7dde

                                                      }})

    # After agreement_array is masked with default mask layers, check for inclusion masks in mask_dict.
    if mask_dict != {}:
        for poly_layer in mask_dict:
            operation = mask_dict[poly_layer]['operation']

            if operation == 'include':
                poly_path = mask_dict[poly_layer]['path']
                buffer_val = mask_dict[poly_layer]['buffer']

                reference = predicted_src

                bounding_box = gpd.GeoDataFrame({'geometry': box(*reference.bounds)}, index=[0], crs=reference.crs)
                #Read layer using the bbox option. CRS mismatches are handled if bbox is passed a geodataframe (which it is).
                poly_all = gpd.read_file(poly_path, bbox = bounding_box)

                # Make sure features are present in bounding box area before projecting. Continue to next layer if features are absent.
                if poly_all.empty:
                    continue

#                print("-----> Evaluating performance at " + poly_layer + "...")
                #Project layer to reference crs.
                poly_all_proj = poly_all.to_crs(reference.crs)
                # check if there are any lakes within our reference raster extent.
                if poly_all_proj.empty:
                    #If no features within reference raster extent, create a zero array of same shape as reference raster.
                    poly_mask = np.zeros(reference.shape)
                else:
                    #Check if a buffer value is passed to function.
                    if buffer_val is None:
                        #If features are present and no buffer is passed, assign geometry to variable.
                        geometry = poly_all_proj.geometry
                    else:
                        #If  features are present and a buffer is passed, assign buffered geometry to variable.
                        geometry = poly_all_proj.buffer(buffer_val)

                    #Perform mask operation on the reference raster and using the previously declared geometry geoseries. Invert set to true as we want areas outside of poly areas to be False and areas inside poly areas to be True.
                    in_poly,transform,c = rasterio.mask.raster_geometry_mask(reference, geometry, invert = True)
                    #Write mask array, areas inside polys are set to 1 and areas outside poly are set to 0.
                    poly_mask = np.where(in_poly == True, 1, 0)

                    # Perform mask.
                    masked_agreement_array = np.where(poly_mask == 0, 4, agreement_array)  # Changed to poly_mask == 0

                    # Get rid of masked values outside of the modeled domain.
                    temp_agreement_array = np.where(agreement_array == 10, 10, masked_agreement_array)

<<<<<<< HEAD
                    if buffer_val == None:  # The buffer used is added to filename, and 0 is easier to read than None.
                        buffer_val = 0
=======
                mask = make_geocube(poly_all_proj, ['mask'], like=candidate_raster).to_array()
                candidate_raster.data = og_data
                candidate_raster.data = xr.where(
                    (mask.data != 4) & (candidate_raster.isnull() == 0), 4, candidate_raster
                )
>>>>>>> 90ed7dde

                    poly_handle = poly_layer + '_b' + str(buffer_val) + 'm'

<<<<<<< HEAD
                    # Write the layer_agreement_raster.
                    layer_agreement_raster = os.path.join(os.path.split(agreement_raster)[0], poly_handle + '_agreement.tif')
                    with rasterio.Env():
                        profile = predicted_src.profile
                        profile.update(nodata=10)
                        with rasterio.open(layer_agreement_raster, 'w', **profile) as dst:
                            dst.write(temp_agreement_array, 1)

=======
                # Do analysis on inclusion masked area
                (agreement_map, crosstab_table, metrics_table) = candidate_raster.gval.categorical_compare(
                    benchmark_map=benchmark_raster,
                    positive_categories=[1],
                    target_map="candidate",
                    negative_categories=[0],
                    comparison_function='pairing_dict',
                    pairing_dict=pairing_dictionary,
                )
                if agreement_raster:
                    # Write the layer_agreement_raster.
                    layer_agreement_raster = os.path.join(
                        os.path.split(agreement_raster)[0], poly_handle + '_agreement.tif'
                    )
                    agreement_map = agreement_map.rio.write_nodata(10, encoded=True)
                    agreement_map.rio.to_raster(layer_agreement_raster, dtype=np.int32, driver="COG")

                # Update stats table dictionary
                stats_table_dictionary.update(
                    {
                        poly_handle: cross_walk_gval_fim(
                            metric_df=metrics_table,
                            cell_area=cell_area,
                            masked_count=np.sum(agreement_map.data == 4),
                        )
                    }
                )
>>>>>>> 90ed7dde

                    # Store summed pixel counts in dictionary.
                    contingency_table_dictionary.update({poly_handle:{'true_negatives': int((temp_agreement_array == 0).sum()),
                                                                     'false_negatives': int((temp_agreement_array == 1).sum()),
                                                                     'false_positives': int((temp_agreement_array == 2).sum()),
                                                                     'true_positives': int((temp_agreement_array == 3).sum()),
                                                                     'masked_count': int((temp_agreement_array == 4).sum()),
                                                                     'file_handle': poly_handle
                                                                      }})

    return contingency_table_dictionary



########################################################################
########################################################################
# Functions related to categorical fim and ahps evaluation
########################################################################
<<<<<<< HEAD
def get_metadata(metadata_url, select_by, selector, must_include=None, upstream_trace_distance=None,
                 downstream_trace_distance=None):
=======
def get_metadata(
    metadata_url,
    select_by,
    selector,
    must_include=None,
    upstream_trace_distance=None,
    downstream_trace_distance=None,
):
>>>>>>> 90ed7dde
    '''
    Retrieve metadata for a site or list of sites.

    Parameters
    ----------
    metadata_url : STR
        metadata base URL.
    select_by : STR
        Location search option.
    selector : LIST
        Value to match location data against. Supplied as a LIST.
    must_include : STR, optional
        What attributes are required to be valid response. The default is None.
    upstream_trace_distance : INT, optional
        Distance in miles upstream of site to trace NWM network. The default is None.
    downstream_trace_distance : INT, optional
        Distance in miles downstream of site to trace NWM network. The default is None.

    Returns
    -------
    metadata_list : LIST
        Dictionary or list of dictionaries containing metadata at each site.
    metadata_dataframe : Pandas DataFrame
        Dataframe of metadata for each site.

    '''

    # Format selector variable in case multiple selectors supplied
    format_selector = '%2C'.join(selector)
    # Define the url
    url = f'{metadata_url}/{select_by}/{format_selector}/'
    # Assign optional parameters to a dictionary
    params = {}
    params['must_include'] = must_include
    params['upstream_trace_distance'] = upstream_trace_distance
    params['downstream_trace_distance'] = downstream_trace_distance
    # Request data from url
    response = requests.get(url, params=params, verify=False)
    #    print(response)
    #    print(url)
    if response.ok:
        # Convert data response to a json
        metadata_json = response.json()
        # Get the count of returned records
        location_count = metadata_json['_metrics']['location_count']
        # Get metadata
        metadata_list = metadata_json['locations']
        # Add timestamp of WRDS retrieval
        timestamp = response.headers['Date']
        # Add timestamp of sources retrieval
        timestamp_list = metadata_json['data_sources']['metadata_sources']

        # Default timestamps to "Not available" and overwrite with real values if possible.
        nwis_timestamp, nrldb_timestamp = "Not available", "Not available"
        for timestamp in timestamp_list:
            if "NWIS" in timestamp:
                nwis_timestamp = timestamp
            if "NRLDB" in timestamp:
                nrldb_timestamp = timestamp

        #        nrldb_timestamp, nwis_timestamp = metadata_json['data_sources']['metadata_sources']
        # get crosswalk info (always last dictionary in list)
        crosswalk_info = metadata_json['data_sources']
        # Update each dictionary with timestamp and crosswalk info also save to DataFrame.
        for metadata in metadata_list:
            metadata.update({"wrds_timestamp": timestamp})
            metadata.update({"nrldb_timestamp": nrldb_timestamp})
            metadata.update({"nwis_timestamp": nwis_timestamp})
            metadata.update(crosswalk_info)
        metadata_dataframe = pd.json_normalize(metadata_list)
        # Replace all periods with underscores in column names
        metadata_dataframe.columns = metadata_dataframe.columns.str.replace('.', '_')
    else:
        # if request was not succesful, print error message.
        print(f'Code: {response.status_code}\nMessage: {response.reason}\nURL: {response.url}')
        # Return empty outputs
        metadata_list = []
        metadata_dataframe = pd.DataFrame()
    return metadata_list, metadata_dataframe


########################################################################
# Function to assign HUC code using the WBD spatial layer using a spatial join
########################################################################
def aggregate_wbd_hucs(metadata_list, wbd_huc8_path, retain_attributes=False):
    '''
    Assigns the proper FIM HUC 08 code to each site in the input DataFrame.
    Converts input DataFrame to a GeoDataFrame using lat/lon attributes
    with sites containing null nws_lid/lat/lon removed. Reprojects GeoDataFrame
    to same CRS as the HUC 08 layer. Performs a spatial join to assign the
    HUC 08 layer to the GeoDataFrame. Sites that are not assigned a HUC
    code removed as well as sites in Alaska and Canada.

    Parameters
    ----------
    metadata_list: List of Dictionaries
        Output list from get_metadata
    wbd_huc8_path : pathlib Path
        Path to HUC8 wbd layer (assumed to be geopackage format)
    retain_attributes ; Bool OR List
        Flag to define attributes of output GeoDataBase. If True, retain
        all attributes. If False, the site metadata will be trimmed to a
        default list. If a list of desired attributes is supplied these
        will serve as the retained attributes.
    Returns
    -------
    dictionary : DICT
        Dictionary with HUC (key) and corresponding AHPS codes (values).
    all_gdf: GeoDataFrame
        GeoDataFrame of all NWS_LID sites.

    '''
    # Import huc8 layer as geodataframe and retain necessary columns
    print("Reading WBD...")
    huc8 = gpd.read_file(wbd_huc8_path, layer='WBDHU8')
    print("WBD read.")
    huc8 = huc8[['HUC8', 'name', 'states', 'geometry']]
    # Define EPSG codes for possible latlon datum names (default of NAD83 if unassigned)
    crs_lookup = {'NAD27': 'EPSG:4267', 'NAD83': 'EPSG:4269', 'WGS84': 'EPSG:4326'}
    # Create empty geodataframe and define CRS for potential horizontal datums
    metadata_gdf = gpd.GeoDataFrame()
    # Iterate through each site
    print("Iterating through metadata list...")
    for metadata in metadata_list:
        # Convert metadata to json
        df = pd.json_normalize(metadata)
        # Columns have periods due to nested dictionaries
        df.columns = df.columns.str.replace('.', '_')
        # Drop any metadata sites that don't have lat/lon populated
<<<<<<< HEAD
        df.dropna(subset=['identifiers_nws_lid', 'usgs_preferred_latitude', 'usgs_preferred_longitude'], inplace=True)
=======
        df.dropna(
            subset=['identifiers_nws_lid', 'usgs_preferred_latitude', 'usgs_preferred_longitude'],
            inplace=True,
        )
>>>>>>> 90ed7dde
        # If dataframe still has data
        if not df.empty:
            #            print(df[:5])
            # Get horizontal datum
            h_datum = df['usgs_preferred_latlon_datum_name'].item()
            # Look up EPSG code, if not returned Assume NAD83 as default.
            dict_crs = crs_lookup.get(h_datum, 'EPSG:4269_ Assumed')
            # We want to know what sites were assumed, hence the split.
            src_crs, *message = dict_crs.split('_')
<<<<<<< HEAD
            # Convert dataframe to geodataframe using lat/lon (USGS). Add attribute of assigned crs (label ones that are assumed)
            site_gdf = gpd.GeoDataFrame(df, geometry=gpd.points_from_xy(df['usgs_preferred_longitude'],
                                                                        df['usgs_preferred_latitude']), crs=src_crs)
=======
            # Convert dataframe to geodataframe using lat/lon (USGS).
            #   Add attribute of assigned crs (label ones that are assumed)
            site_gdf = gpd.GeoDataFrame(
                df,
                geometry=gpd.points_from_xy(df['usgs_preferred_longitude'], df['usgs_preferred_latitude']),
                crs=src_crs,
            )
>>>>>>> 90ed7dde
            # Field to indicate if a latlon datum was assumed
            site_gdf['assigned_crs'] = src_crs + ''.join(message)

            # Reproject to huc 8 crs
            site_gdf = site_gdf.to_crs(huc8.crs)
            # Append site geodataframe to metadata geodataframe
            metadata_gdf = pd.concat([metadata_gdf, site_gdf], ignore_index=True)

    # Trim metadata to only have certain fields.
    if not retain_attributes:
        metadata_gdf = metadata_gdf[
<<<<<<< HEAD
            ['identifiers_nwm_feature_id', 'identifiers_nws_lid', 'identifiers_usgs_site_code', 'geometry']]
=======
            ['identifiers_nwm_feature_id', 'identifiers_nws_lid', 'identifiers_usgs_site_code', 'geometry']
        ]
>>>>>>> 90ed7dde
    # If a list of attributes is supplied then use that list.
    #    elif isinstance(retain_attributes,list):
    #        metadata_gdf = metadata_gdf[retain_attributes]
    print("Performing spatial and tabular operations on geodataframe...")
    # Perform a spatial join to get the WBD HUC 8 assigned to each AHPS
<<<<<<< HEAD
    joined_gdf = gpd.sjoin(metadata_gdf, huc8, how='inner', predicate='intersects', lsuffix='ahps', rsuffix='wbd')
=======
    joined_gdf = gpd.sjoin(
        metadata_gdf, huc8, how='inner', predicate='intersects', lsuffix='ahps', rsuffix='wbd'
    )
>>>>>>> 90ed7dde
    joined_gdf = joined_gdf.drop(columns='index_wbd')

    # Remove all Alaska HUCS (Not in NWM v2.0 domain)
    joined_gdf = joined_gdf[~joined_gdf.states.str.contains('AK')]

    # Create a dictionary of huc [key] and nws_lid[value]
    dictionary = joined_gdf.groupby('HUC8')['identifiers_nws_lid'].apply(list).to_dict()

    return dictionary, joined_gdf


########################################################################
def mainstem_nwm_segs(metadata_url, list_of_sites):
    '''
    Define the mainstems network. Currently a 4 pass approach that probably needs refined.
    Once a final method is decided the code can be shortened. Passes are:
        1) Search downstream of gages designated as upstream.
            This is done to hopefully reduce the issue of mapping starting at the nws_lid. 91038 segments
        2) Search downstream of all LID that are rfc_forecast_point = True. Additional 48,402 segments
        3) Search downstream of all evaluated sites (sites with detailed FIM maps) Additional 222 segments
        4) Search downstream of all sites in HI/PR (locations have no rfc_forecast_point = True)
            Additional 408 segments

    Parameters
    ----------
    metadata_url : STR
        URL of API.
    list_of_sites : LIST
        List of evaluated sites.

    Returns
    -------
    ms_nwm_segs_set : SET
        Mainstems network segments as a set.

    '''

    # Define the downstream trace distance
    downstream_trace_distance = 'all'

    # Trace downstream from all 'headwater' usgs gages
    select_by = 'tag'
    selector = ['usgs_gages_ii_ref_headwater']
    must_include = None
<<<<<<< HEAD
    gages_list, gages_dataframe = get_metadata(metadata_url=metadata_url, select_by=select_by, selector=selector,
                                               must_include=must_include, upstream_trace_distance=None,
                                               downstream_trace_distance=downstream_trace_distance)
=======
    gages_list, gages_dataframe = get_metadata(
        metadata_url=metadata_url,
        select_by=select_by,
        selector=selector,
        must_include=must_include,
        upstream_trace_distance=None,
        downstream_trace_distance=downstream_trace_distance,
    )
>>>>>>> 90ed7dde

    # Trace downstream from all rfc_forecast_point.
    select_by = 'nws_lid'
    selector = ['all']
    must_include = 'nws_data.rfc_forecast_point'
<<<<<<< HEAD
    fcst_list, fcst_dataframe = get_metadata(metadata_url=metadata_url, select_by=select_by, selector=selector,
                                             must_include=must_include, upstream_trace_distance=None,
                                             downstream_trace_distance=downstream_trace_distance)
=======
    fcst_list, fcst_dataframe = get_metadata(
        metadata_url=metadata_url,
        select_by=select_by,
        selector=selector,
        must_include=must_include,
        upstream_trace_distance=None,
        downstream_trace_distance=downstream_trace_distance,
    )
>>>>>>> 90ed7dde

    # Trace downstream from all evaluated ahps sites.
    select_by = 'nws_lid'
    selector = list_of_sites
    must_include = None
<<<<<<< HEAD
    eval_list, eval_dataframe = get_metadata(metadata_url=metadata_url, select_by=select_by, selector=selector,
                                             must_include=must_include, upstream_trace_distance=None,
                                             downstream_trace_distance=downstream_trace_distance)
=======
    eval_list, eval_dataframe = get_metadata(
        metadata_url=metadata_url,
        select_by=select_by,
        selector=selector,
        must_include=must_include,
        upstream_trace_distance=None,
        downstream_trace_distance=downstream_trace_distance,
    )
>>>>>>> 90ed7dde

    # Trace downstream from all sites in HI/PR.
    select_by = 'state'
    selector = ['HI', 'PR']
    must_include = None
<<<<<<< HEAD
    islands_list, islands_dataframe = get_metadata(metadata_url=metadata_url, select_by=select_by, selector=selector,
                                                   must_include=must_include, upstream_trace_distance=None,
                                                   downstream_trace_distance=downstream_trace_distance)
=======
    islands_list, islands_dataframe = get_metadata(
        metadata_url=metadata_url,
        select_by=select_by,
        selector=selector,
        must_include=must_include,
        upstream_trace_distance=None,
        downstream_trace_distance=downstream_trace_distance,
    )
>>>>>>> 90ed7dde

    # Combine all lists of metadata dictionaries into a single list.
    combined_lists = gages_list + fcst_list + eval_list + islands_list
    # Define list that will contain all segments listed in metadata.
    all_nwm_segments = []
    # For each lid metadata dictionary in list
    for lid in combined_lists:
        # get all downstream segments
        downstream_nwm_segs = lid.get('downstream_nwm_features')
        # Append downstream segments
        if downstream_nwm_segs:
            all_nwm_segments.extend(downstream_nwm_segs)
        # Get the nwm feature id associated with the location
        location_nwm_seg = lid.get('identifiers').get('nwm_feature_id')
        if location_nwm_seg:
            # Append nwm segment (conver to list)
            all_nwm_segments.extend([location_nwm_seg])
    # Remove duplicates by assigning to a set.
    ms_nwm_segs_set = set(all_nwm_segments)

    return ms_nwm_segs_set


##############################################################################
# Function to create list of NWM segments
###############################################################################
def get_nwm_segs(metadata):
    '''
    Using the metadata output from "get_metadata", output the NWM segments.

    Parameters
    ----------
    metadata : DICT
        Dictionary output from "get_metadata" function.

    Returns
    -------
    all_segments : LIST
        List of all NWM segments.

    '''

    nwm_feature_id = metadata.get('identifiers').get('nwm_feature_id')
    upstream_nwm_features = metadata.get('upstream_nwm_features')
    downstream_nwm_features = metadata.get('downstream_nwm_features')

    all_segments = []
    # Convert NWM feature id segment to a list (this is always a string or empty)
    if nwm_feature_id:
        nwm_feature_id = [nwm_feature_id]
        all_segments.extend(nwm_feature_id)
    # Add all upstream segments (always a list or empty)
    if upstream_nwm_features:
        all_segments.extend(upstream_nwm_features)
    # Add all downstream segments (always a list or empty)
    if downstream_nwm_features:
        all_segments.extend(downstream_nwm_features)

    return all_segments


#######################################################################
# Thresholds
#######################################################################
def get_thresholds(threshold_url, select_by, selector, threshold='all'):
    '''
    Get nws_lid threshold stages and flows (i.e. bankfull, action, minor,
    moderate, major). Returns a dictionary for stages and one for flows.

    Parameters
    ----------
    threshold_url : STR
        WRDS threshold API.
    select_by : STR
        Type of site (nws_lid, usgs_site_code etc).
    selector : STR
        Site for selection. Must be a single site.
    threshold : STR, optional
        Threshold option. The default is 'all'.

    Returns
    -------
    stages : DICT
        Dictionary of stages at each threshold.
    flows : DICT
        Dictionary of flows at each threshold.

    '''
    params = {}
    params['threshold'] = threshold
    url = f'{threshold_url}/{select_by}/{selector}'
    response = requests.get(url, params=params, verify=False)
    if response.ok:
        thresholds_json = response.json()
        # Get metadata
        thresholds_info = thresholds_json['value_set']
        # Initialize stages/flows dictionaries
        stages = {}
        flows = {}
        # Check if thresholds information is populated. If site is non-existent thresholds info is blank
        if thresholds_info:
            # Get all rating sources and corresponding indexes in a dictionary
<<<<<<< HEAD
            rating_sources = {i.get('calc_flow_values').get('rating_curve').get('source'): index for index, i in
                              enumerate(thresholds_info)}
=======
            rating_sources = {
                i.get('calc_flow_values').get('rating_curve').get('source'): index
                for index, i in enumerate(thresholds_info)
            }
>>>>>>> 90ed7dde
            # Get threshold data use USGS Rating Depot (priority) otherwise NRLDB.
            if 'USGS Rating Depot' in rating_sources:
                threshold_data = thresholds_info[rating_sources['USGS Rating Depot']]
            elif 'NRLDB' in rating_sources:
                threshold_data = thresholds_info[rating_sources['NRLDB']]
            # If neither USGS or NRLDB is available use first dictionary to get stage values.
            else:
                threshold_data = thresholds_info[0]
            # Get stages and flows for each threshold
            if threshold_data:
                stages = threshold_data['stage_values']
                flows = threshold_data['calc_flow_values']
<<<<<<< HEAD
                # Add source information to stages and flows. Flows source inside a nested dictionary. Remove key once source assigned to flows.
=======
                # Add source information to stages and flows. Flows source inside a nested dictionary.
                # Remove key once source assigned to flows.
>>>>>>> 90ed7dde
                stages['source'] = threshold_data.get('metadata').get('threshold_source')
                flows['source'] = flows.get('rating_curve', {}).get('source')
                flows.pop('rating_curve', None)
                # Add timestamp WRDS data was retrieved.
                stages['wrds_timestamp'] = response.headers['Date']
                flows['wrds_timestamp'] = response.headers['Date']
                # Add Site information
                stages['nws_lid'] = threshold_data.get('metadata').get('nws_lid')
                flows['nws_lid'] = threshold_data.get('metadata').get('nws_lid')
                stages['usgs_site_code'] = threshold_data.get('metadata').get('usgs_site_code')
                flows['usgs_site_code'] = threshold_data.get('metadata').get('usgs_site_code')
                stages['units'] = threshold_data.get('metadata').get('stage_units')
                flows['units'] = threshold_data.get('metadata').get('calc_flow_units')
        return stages, flows
    else:
        print("WRDS response error: ")


#        print(response)


########################################################################
# Function to write flow file
########################################################################
def flow_data(segments, flows, convert_to_cms=True):
    '''
    Given a list of NWM segments and a flow value in cfs, convert flow to
    cms and return a DataFrame that is set up for export to a flow file.

    Parameters
    ----------
    segments : LIST
        List of NWM segments.
    flows : FLOAT
        Flow in CFS.
    convert_to_cms : BOOL
        Flag to indicate if supplied flows should be converted to metric.
        Default value is True (assume input flows are CFS).

    Returns
    -------
    flow_data : DataFrame
        Dataframe ready for export to a flow file.

    '''
    if convert_to_cms:
        # Convert cfs to cms
<<<<<<< HEAD
        cfs_to_cms = 0.3048 ** 3
=======
        cfs_to_cms = 0.3048**3
>>>>>>> 90ed7dde
        flows_cms = round(flows * cfs_to_cms, 2)
    else:
        flows_cms = round(flows, 2)

    flow_data = pd.DataFrame({'feature_id': segments, 'discharge': flows_cms})
    flow_data = flow_data.astype({'feature_id': int, 'discharge': float})
    return flow_data


#######################################################################
# Function to get datum information
#######################################################################
def get_datum(metadata):
    '''
    Given a record from the metadata endpoint, retrieve important information
    related to the datum and site from both NWS and USGS sources. This information
    is saved to a dictionary with common keys. USGS has more data available so
    it has more keys.

    Parameters
    ----------
    metadata : DICT
        Single record from the get_metadata function. Must iterate through
        the get_metadata output list.

    Returns
    -------
    nws_datums : DICT
        Dictionary of NWS data.
    usgs_datums : DICT
        Dictionary of USGS Data.

    '''
    # Get site and datum information from nws sub-dictionary. Use consistent naming between USGS and NWS sources.
    nws_datums = {}
    nws_datums['nws_lid'] = metadata['identifiers']['nws_lid']
    nws_datums['usgs_site_code'] = metadata['identifiers']['usgs_site_code']
    nws_datums['state'] = metadata['nws_data']['state']
    nws_datums['datum'] = metadata['nws_data']['zero_datum']
    nws_datums['vcs'] = metadata['nws_data']['vertical_datum_name']
    nws_datums['lat'] = metadata['nws_data']['latitude']
    nws_datums['lon'] = metadata['nws_data']['longitude']
    nws_datums['crs'] = metadata['nws_data']['horizontal_datum_name']
    nws_datums['source'] = 'nws_data'

<<<<<<< HEAD
    # Get site and datum information from usgs_data sub-dictionary. Use consistent naming between USGS and NWS sources.
=======
    # Get site and datum information from usgs_data sub-dictionary.
    # Use consistent naming between USGS and NWS sources.
>>>>>>> 90ed7dde
    usgs_datums = {}
    usgs_datums['nws_lid'] = metadata['identifiers']['nws_lid']
    usgs_datums['usgs_site_code'] = metadata['identifiers']['usgs_site_code']
    usgs_datums['active'] = metadata['usgs_data']['active']
    usgs_datums['state'] = metadata['usgs_data']['state']
    usgs_datums['datum'] = metadata['usgs_data']['altitude']
    usgs_datums['vcs'] = metadata['usgs_data']['alt_datum_code']
    usgs_datums['datum_acy'] = metadata['usgs_data']['alt_accuracy_code']
    usgs_datums['datum_meth'] = metadata['usgs_data']['alt_method_code']
    usgs_datums['lat'] = metadata['usgs_data']['latitude']
    usgs_datums['lon'] = metadata['usgs_data']['longitude']
    usgs_datums['crs'] = metadata['usgs_data']['latlon_datum_name']
    usgs_datums['source'] = 'usgs_data'

    return nws_datums, usgs_datums


########################################################################
# Function to convert horizontal datums
########################################################################
def convert_latlon_datum(lat, lon, src_crs, dest_crs):
    '''
    Converts latitude and longitude datum from a source CRS to a dest CRS
    using geopandas and returns the projected latitude and longitude coordinates.

    Parameters
    ----------
    lat : FLOAT
        Input Latitude.
    lon : FLOAT
        Input Longitude.
    src_crs : STR
        CRS associated with input lat/lon. Geopandas must recognize code.
    dest_crs : STR
        Target CRS that lat/lon will be projected to. Geopandas must recognize code.

    Returns
    -------
    new_lat : FLOAT
        Reprojected latitude coordinate in dest_crs.
    new_lon : FLOAT
        Reprojected longitude coordinate in dest_crs.

    '''

    # Create a temporary DataFrame containing the input lat/lon.
    temp_df = pd.DataFrame({'lat': [lat], 'lon': [lon]})
    # Convert dataframe to a GeoDataFrame using the lat/lon coords. Input CRS is assigned.
    temp_gdf = gpd.GeoDataFrame(temp_df, geometry=gpd.points_from_xy(temp_df.lon, temp_df.lat), crs=src_crs)
    # Reproject GeoDataFrame to destination CRS.
    reproject = temp_gdf.to_crs(dest_crs)
    # Get new Lat/Lon coordinates from the geometry data.
    new_lat, new_lon = [reproject.geometry.y.item(), reproject.geometry.x.item()]
    return new_lat, new_lon


#######################################################################
# Function to get conversion adjustment NGVD to NAVD in FEET
#######################################################################
def ngvd_to_navd_ft(datum_info, region='contiguous'):
    '''
    Given the lat/lon, retrieve the adjustment from NGVD29 to NAVD88 in feet.
    Uses NOAA tidal API to get conversion factor. Requires that lat/lon is
    in NAD27 crs. If input lat/lon are not NAD27 then these coords are
    reprojected to NAD27 and the reproject coords are used to get adjustment.
    There appears to be an issue when region is not in contiguous US.

    Parameters
    ----------
    lat : FLOAT
        Latitude.
    lon : FLOAT
        Longitude.

    Returns
    -------
    datum_adj_ft : FLOAT
        Vertical adjustment in feet, from NGVD29 to NAVD88, and rounded to nearest hundredth.

    '''
    # If crs is not NAD 27, convert crs to NAD27 and get adjusted lat lon
    if datum_info['crs'] != 'NAD27':
        lat, lon = convert_latlon_datum(datum_info['lat'], datum_info['lon'], datum_info['crs'], 'NAD27')
    else:
        # Otherwise assume lat/lon is in NAD27.
        lat = datum_info['lat']
        lon = datum_info['lon']

    # Define url for datum API
    datum_url = 'https://vdatum.noaa.gov/vdatumweb/api/convert'

    # Define parameters. Hard code most parameters to convert NGVD to NAVD.
    params = {}
    params['lat'] = lat
    params['lon'] = lon
    params['region'] = region
    params['s_h_frame'] = 'NAD27'  # Source CRS
    params['s_v_frame'] = 'NGVD29'  # Source vertical coord datum
    params['s_vertical_unit'] = 'm'  # Source vertical units
    params['src_height'] = 0.0  # Source vertical height
    params['t_v_frame'] = 'NAVD88'  # Target vertical datum
    params['tar_vertical_unit'] = 'm'  # Target vertical height

    # Call the API
    response = requests.get(datum_url, params=params, verify=False)

    # If successful get the navd adjustment
    if response:
        results = response.json()
        # Get adjustment in meters (NGVD29 to NAVD88)
        adjustment = results['t_z']
        # convert meters to feet
        adjustment_ft = round(float(adjustment) * 3.28084, 2)
    else:
        adjustment_ft = None
    return adjustment_ft


#######################################################################
# Function to download rating curve from API
#######################################################################
def get_rating_curve(rating_curve_url, location_ids):
    '''
    Given list of location_ids (nws_lids, usgs_site_codes, etc) get the
    rating curve from WRDS API and export as a DataFrame.

    Parameters
    ----------
    rating_curve_url : STR
        URL to retrieve rating curve
    location_ids : LIST
        List of location ids. Can be nws_lid or usgs_site_codes.

    Returns
    -------
    all_curves : pandas DataFrame
        Rating curves from input list as well as other site information.

    '''
    # Define DataFrame to contain all returned curves.
    all_curves = pd.DataFrame()

    print(location_ids)
    # Define call to retrieve all rating curve information from WRDS.
    joined_location_ids = '%2C'.join(location_ids)
    url = f'{rating_curve_url}/{joined_location_ids}'

    # Call the API
    response = requests.get(url, verify=False)

    # If successful
    if response.ok:
<<<<<<< HEAD

=======
>>>>>>> 90ed7dde
        # Write return to json and extract the rating curves
        site_json = response.json()
        rating_curves_list = site_json['rating_curves']

        # For each curve returned
        for curve in rating_curves_list:
            # Check if a curve was populated (e.g wasn't blank)
            if curve:
                # Write rating curve to pandas dataframe as well as site attributes
                curve_df = pd.DataFrame(curve['rating_curve'], dtype=float)

<<<<<<< HEAD
                # Write rating curve to pandas dataframe as well as site attributes
                curve_df = pd.DataFrame(curve['rating_curve'], dtype=float)

=======
>>>>>>> 90ed7dde
                # Add other information such as site, site type, source, units, and timestamp.
                curve_df['location_id'] = curve['metadata']['location_id']
                curve_df['location_type'] = curve['metadata']['id_type']
                curve_df['source'] = curve['metadata']['source']
                curve_df['flow_units'] = curve['metadata']['flow_unit']
                curve_df['stage_units'] = curve['metadata']['stage_unit']
                curve_df['wrds_timestamp'] = response.headers['Date']

                # Append rating curve to DataFrame containing all curves
                all_curves = pd.concat([all_curves, curve_df])
            else:
                continue

    return all_curves


#######################################################################
# Following Functions used for preprocesing of AHPS sites (NWS and USGS)
########################################################################

<<<<<<< HEAD
=======

>>>>>>> 90ed7dde
#######################################################################
# Function to return a correct maps.
########################################################################
def select_grids(dataframe, stages, datum88, buffer):
    '''
    Given a DataFrame (in a specific format), and a dictionary of stages, and the datum (in navd88).
<<<<<<< HEAD
    loop through the available inundation datasets and find the datasets that are equal to or immediately above the thresholds and only return 1 dataset per threshold (if any).
=======
    loop through the available inundation datasets and find the datasets that are equal to or immediately
    above the thresholds and only return 1 dataset per threshold (if any).
>>>>>>> 90ed7dde

    Parameters
    ----------
    dataframe : DataFrame
        DataFrame that has to be in a specific format and contains the stages and paths to the
        inundation datasets.
    stages : DICT
        Dictionary of thresholds (key) and stages (values)
    datum88: FLOAT
        The datum associated with the LID that is pre-converted to NAVD88 (if needed)
    buffer: Float
        Interval which the uppder bound can be assigned. For example, Threshold + buffer = upper bound.
        Recommended to make buffer 0.1 greater than desired interval as code selects maps < and not <=

    Returns
    -------
    maps : DICT
        Dictionary of threshold (key) and inundation dataset path (value)
    map_flows: DICT
        Dictionary of threshold (key) and flows in CFS rounded to the nearest whole number associated
        with the selected maps (value)

    '''
    # Define threshold categories
    thresholds = ['action', 'minor', 'moderate', 'major']
    maps = {}
    map_flows = {}
    # For each threshold, pick the appropriate map for analysis.
    for i, threshold in enumerate(thresholds):
        # Check if stage is None
        if not stages[threshold] is None:
            # Define the threshold floor elevation (navd88).
            lower_bound = round((stages[threshold] + datum88), 1)
            # Define the threshold ceiling (navd88)
            upper_bound = round((stages[threshold] + datum88 + buffer), 1)
            # For thresholds that are action, minor, moderate
            if threshold in ['action', 'minor', 'moderate']:
                # Make sure the next threshold has a valid stage
                if stages[thresholds[i + 1]] is None:
                    next_threshold = upper_bound
                else:
                    # Determine what the next threshold elevation is.
                    next_threshold = round((stages[thresholds[i + 1]] + datum88), 1)
                # Make sure the upper_bound is not greater than the next threshold, if it is then reassign upper_bound.
                if upper_bound > next_threshold:
                    upper_bound = next_threshold
<<<<<<< HEAD
                    # Get the single map which meets the criteria.
                value = dataframe.query(f'({lower_bound}<=elevation) & (elevation<{upper_bound})')['elevation'].min()
            # For major threshold
            else:
                # Get the single map which meets criteria.
                value = dataframe.query(f'({lower_bound}<=elevation) & (elevation<{upper_bound})')['elevation'].min()
=======
                # Get the single map which meets the criteria.
                value = dataframe.query(f'({lower_bound}<=elevation) & (elevation<{upper_bound})')[
                    'elevation'
                ].min()
            # For major threshold
            else:
                # Get the single map which meets criteria.
                value = dataframe.query(f'({lower_bound}<=elevation) & (elevation<{upper_bound})')[
                    'elevation'
                ].min()
>>>>>>> 90ed7dde

            # If the selected value is a number
            if np.isfinite(value):
                # Get the map path and the flow associated with the map (rounded to nearest whole number)
                map_path = dataframe.query(f'elevation == {value}')['path'].item()
                map_flow = round(dataframe.query(f'elevation == {value}')['flow'].item(), 0)
                # Check to see if map_flow is valid (if beyond rating_curve it is nan)
                if not np.isfinite(map_flow):
                    map_path = 'No Flow'
                    map_flow = 'No Flow'

<<<<<<< HEAD
            # If the selected value is not a number (or interpolated flow is nan caused by elevation of map which is beyond rating curve range), then map_path and map_flows are both set to 'No Map'.
=======
            # If the selected value is not a number
            #   (or interpolated flow is nan caused by elevation of map which is beyond rating curve range),
            #   then map_path and map_flows are both set to 'No Map'.
>>>>>>> 90ed7dde
            else:
                map_path = 'No Map'
                map_flow = 'No Map'
        else:
            map_path = 'No Threshold'
            map_flow = 'No Threshold'

        # Write map paths and flows to dictionary
        maps[threshold] = map_path
        map_flows[threshold] = map_flow

    # Get the maximum inundation map (using elevation) and this will be the domain extent
    max_value = dataframe['elevation'].max()
    map_path = dataframe.query(f'elevation == {max_value}')['path'].item()
    map_flow = 'Not Used'
    maps['extent'] = map_path
    map_flows['extent'] = map_flow

    return maps, map_flows


#######################################################################
# Process AHPS Extent Grid (Fill Holes)
#######################################################################
def process_extent(extent, profile, output_raster=False):
    '''
<<<<<<< HEAD
    Convert raster to feature (using raster_to_feature), the footprint is used so all raster values are set to 1 where there is data.
=======
    Convert raster to feature (using raster_to_feature), the footprint is used so all raster values are set
        to 1 where there is data.
>>>>>>> 90ed7dde
    fill all donut holes in resulting feature.
    Filled geometry is then converted back to raster using same raster properties as input profile.
    Output raster will have be encoded as follows:
        filled footprint (wet) = 1
        remaining area in raster domain (dry) = 0
        NoData = 3

    Parameters
    ----------
    extent : Rasterio Dataset Reader
        Path to extent raster
    extent_profile: Rasterio Profile
        profile related to the extent argument
    output_raster: STR
        Path to output raster. If no path supplied, then no raster is written to disk. default = False

    Returns (If no output raster specified)
    -------
    extent_filled_raster : rasterio dataset
        Extent raster with filled donut holes
    profile : rasterio profile
        Profile associated with extent_filled_raster

    '''

    # Convert extent to feature and explode geometry
    poly_extent = raster_to_feature(extent, profile, footprint_only=True)
    poly_extent = poly_extent.explode(index_parts=True)

    # Fill holes in extent
    poly_extent_fill_holes = MultiPolygon(Polygon(p.exterior) for p in poly_extent['geometry'])
    # loop through the filled polygons and insert the new geometry
    for i in range(len(poly_extent_fill_holes)):
        poly_extent.loc[i, 'geometry'] = poly_extent_fill_holes[i]

    # Dissolve filled holes with main map and explode
    poly_extent['dissolve_field'] = 1
    poly_extent = poly_extent.dissolve(by='dissolve_field')
    poly_extent = poly_extent.explode(index_parts=True)
    poly_extent = poly_extent.reset_index()

    # Convert filled polygon back to raster
<<<<<<< HEAD
    extent_filled_raster = features.rasterize(((geometry, 1) for geometry in poly_extent['geometry']), fill=0,
                                              dtype='int32', transform=profile['transform'],
                                              out_shape=(profile['height'], profile['width']))
=======
    extent_filled_raster = features.rasterize(
        ((geometry, 1) for geometry in poly_extent['geometry']),
        fill=0,
        dtype='int32',
        transform=profile['transform'],
        out_shape=(profile['height'], profile['width']),
    )
>>>>>>> 90ed7dde

    # Update profile properties (dtype and no data)
    profile.update(dtype=rasterio.int32)
    profile.update(nodata=0)

    # Check if output raster is specified. If so, the write extent filled raster to disk.
    if output_raster:
        # Create directory
        Path(output_raster).parent.mkdir(parents=True, exist_ok=True)
        with rasterio.Env():
            with rasterio.open(output_raster, 'w', **profile) as dst:
                dst.write(extent_filled_raster, 1)
    # If no output raster is supplied the return the rasterio array and profile.
    else:
        return extent_filled_raster, profile


########################################################################
# Convert raster to polygon
########################################################################
def raster_to_feature(grid, profile_override=False, footprint_only=False):
    '''
    Given a grid path, convert to vector, dissolved by grid value, in GeoDataFrame format.

    Parameters
    ----------
    grid_path : pathlib path OR rasterio Dataset Reader
        Path to grid or a rasterio Dataset Reader
    profile_override: rasterio Profile
        Default is False, If a rasterio Profile is supplied, it will dictate the transform and crs.
    footprint_only: BOOL
        If true, dataset will be divided by itself to remove all unique values. If False, all values in
        grid will be carried through on raster to feature conversion. default = False

    Returns
    -------
    dissolve_geodatabase : GeoDataFrame
        Dissolved (by gridvalue) vector data in GeoDataFrame.

    '''
    # Determine what format input grid is:
    # If a pathlib path, open with rasterio
    if isinstance(grid, pathlib.PurePath):
        dataset = rasterio.open(grid)
    # If a rasterio dataset object, assign to dataset
    elif isinstance(grid, rasterio.DatasetReader):
        dataset = grid

    # Get data/mask and profile properties from dataset
    data = dataset.read(1)
    msk = dataset.read_masks(1)
    data_transform = dataset.transform
    coord_sys = dataset.crs

    # If a profile override was supplied, use it to get the transform and coordinate system.
    if profile_override:
        data_transform = profile_override['transform']
        coord_sys = profile_override['crs']

    # If a footprint of the raster is desired, convert all data values to 1
    if footprint_only:
        data[msk == 255] = 1

<<<<<<< HEAD
        # Convert grid to feature
=======
    # Convert grid to feature
>>>>>>> 90ed7dde
    spatial = []
    values = []
    for geom, val in rasterio.features.shapes(data, mask=msk, transform=data_transform):
        spatial.append(shape(geom))
        values.append(val)
    spatial_geodataframe = gpd.GeoDataFrame({'values': values, 'geometry': spatial}, crs=coord_sys)
    dissolve_geodataframe = spatial_geodataframe.dissolve(by='values')
    return dissolve_geodataframe


########################################################################
# Create AHPS Benchmark Grid
########################################################################
def process_grid(benchmark, benchmark_profile, domain, domain_profile, reference_raster):
    '''
    Given a benchmark grid and profile, a domain rasterio dataset and profile, and a reference raster,
    Match the benchmark dataset to the domain extent and create a classified grid convert to:
        0 (no data footprint of domain)
        1 (data footprint of domain)
        2 (data footprint of benchmark)
    Then reproject classified benchmark grid to match reference grid resolution and crs.
    Output is an array of values and a profile.

    Parameters
    ----------
    benchmark : rasterio dataset
        Rasterio dataset of the benchmark dataset for a given threshold
    benchmark_profile : rasterio profile
        A potentially modified profile to the benchmark dataset.
    domain: rasterio dataset
        Rasterio dataset of the domain grid (the maximum available grid for a given site)
    domain_profile: rasterio profile
        A potentially modified profile of the domain dataset.
    reference_raster : pathlib Path
        Path to reference dataset.

    Returns
    -------
    boolean_benchmark : numpy Array
        Array of values for the benchmark_boolean grid.
    profile : rasterio profile
        Updated, final profile of the boolean_benchmark grid.

    '''

    # Make benchmark have same dimensions as domain (Assume domain has same CRS as benchmark)
    # Get source CRS (benchmark and domain assumed to be same CRS)
    source_crs = benchmark_profile['crs'].to_wkt()
    # Get domain data
    domain_arr = domain.read(1)
    # Get benchmark data
    benchmark_arr = benchmark.read(1)
    # Create empty array with same dimensions as domain
    benchmark_fit_to_domain = np.empty(domain_arr.shape)
    # Make benchmark have same footprint as domain (Assume domain has same CRS as benchmark)
<<<<<<< HEAD
    reproject(benchmark_arr,
              destination=benchmark_fit_to_domain,
              src_transform=benchmark.transform,
              src_crs=source_crs,
              src_nodata=benchmark.nodata,
              dst_transform=domain.transform,
              dst_crs=source_crs,
              dst_nodata=benchmark.nodata,
              dst_resolution=source_crs,
              resampling=Resampling.bilinear)
    # Convert fitted benchmark dataset to boolean. 0 = NODATA Regions and 1 = Data Regions
    benchmark_fit_to_domain_bool = np.where(benchmark_fit_to_domain == benchmark.nodata, 0, 1)
    # Merge domain datamask and benchmark data mask. New_nodata_value (2) = Domain NO DATA footprint, 0 = NO DATA for benchmark (within data region of domain), 1 = DATA region of benchmark.
    new_nodata_value = 2
    classified_benchmark = np.where(domain_arr == domain.nodata, new_nodata_value, benchmark_fit_to_domain_bool)

    ##Reproject classified benchmark to reference raster crs and resolution.
    # Read in reference raster
    reference = rasterio.open(reference_raster)
    # Determine the new transform and dimensions of reprojected/resampled classified benchmark dataset whos width, height, and bounds are same as domain dataset.
    new_benchmark_transform, new_benchmark_width, new_benchmark_height = calculate_default_transform(source_crs,
                                                                                                     reference.crs,
                                                                                                     domain.width,
                                                                                                     domain.height,
                                                                                                     *domain.bounds,
                                                                                                     resolution=reference.res)
    # Define an empty array that is same dimensions as output by the "calculate_default_transform" command.
    classified_benchmark_projected = np.empty((new_benchmark_height, new_benchmark_width), dtype=np.uint8)
    # Reproject and resample the classified benchmark dataset. Nearest Neighbor resampling due to integer values of classified benchmark.
    reproject(classified_benchmark,
              destination=classified_benchmark_projected,
              src_transform=domain.transform,
              src_crs=source_crs,
              src_nodata=new_nodata_value,
              dst_transform=new_benchmark_transform,
              dst_crs=reference.crs,
              dst_nodata=new_nodata_value,
              dst_resolution=reference.res,
              resampling=Resampling.nearest)
=======
    reproject(
        benchmark_arr,
        destination=benchmark_fit_to_domain,
        src_transform=benchmark.transform,
        src_crs=source_crs,
        src_nodata=benchmark.nodata,
        dst_transform=domain.transform,
        dst_crs=source_crs,
        dst_nodata=benchmark.nodata,
        dst_resolution=source_crs,
        resampling=Resampling.bilinear,
    )
    # Convert fitted benchmark dataset to boolean. 0 = NODATA Regions and 1 = Data Regions
    benchmark_fit_to_domain_bool = np.where(benchmark_fit_to_domain == benchmark.nodata, 0, 1)
    # Merge domain datamask and benchmark data mask. New_nodata_value (2) = Domain NO DATA footprint,
    #   0 = NO DATA for benchmark (within data region of domain), 1 = DATA region of benchmark.
    new_nodata_value = 2
    classified_benchmark = np.where(
        domain_arr == domain.nodata, new_nodata_value, benchmark_fit_to_domain_bool
    )

    # Reproject classified benchmark to reference raster crs and resolution.
    # Read in reference raster
    reference = rasterio.open(reference_raster)
    # Determine the new transform and dimensions of reprojected/resampled classified benchmark dataset whose
    #   width, height, and bounds are same as domain dataset.
    (new_benchmark_transform, new_benchmark_width, new_benchmark_height) = calculate_default_transform(
        source_crs, reference.crs, domain.width, domain.height, *domain.bounds, resolution=reference.res
    )
    # Define an empty array that is same dimensions as output by the "calculate_default_transform" command.
    classified_benchmark_projected = np.empty((new_benchmark_height, new_benchmark_width), dtype=np.uint8)
    # Reproject and resample the classified benchmark dataset. Nearest Neighbor resampling due to integer
    #   values of classified benchmark.
    reproject(
        classified_benchmark,
        destination=classified_benchmark_projected,
        src_transform=domain.transform,
        src_crs=source_crs,
        src_nodata=new_nodata_value,
        dst_transform=new_benchmark_transform,
        dst_crs=reference.crs,
        dst_nodata=new_nodata_value,
        dst_resolution=reference.res,
        resampling=Resampling.nearest,
    )
>>>>>>> 90ed7dde

    # Update profile using reference profile as base (data type, NODATA, transform, width/height).
    profile = reference.profile
    profile.update(transform=new_benchmark_transform)
    profile.update(dtype=rasterio.uint8)
    profile.update(nodata=new_nodata_value)
    profile.update(width=new_benchmark_width)
    profile.update(height=new_benchmark_height)

    return classified_benchmark_projected, profile


def calculate_metrics_from_agreement_raster(agreement_raster):
<<<<<<< HEAD
    ''' Calculates metrics from an agreement raster '''

    agreement_encoding_digits_to_names = {0: "TN",
                                          1: "FN",
                                          2: "FP",
                                          3: "TP"
                                          }
=======
    '''Calculates metrics from an agreement raster'''

    agreement_encoding_digits_to_names = {0: "TN", 1: "FN", 2: "FP", 3: "TP"}
>>>>>>> 90ed7dde

    if isinstance(agreement_raster, rasterio.DatasetReader):
        pass
    elif isinstance(agreement_raster, str):
        agreement_raster = rasterio.open(agreement_raster)
    else:
        raise TypeError(f"{agreement_raster} is not a Rasterio Dataset Reader or a filepath to a raster")

    # cycle through blocks
    totals = dict.from_keys(list(range(4)), 0)
    for idx, wind in agreement_raster.block_windows(1):
        window_data = agreement_raster.read(1, window=wind)
        values, counts = np.unique(window_data, return_counts=True)
<<<<<<< HEAD
        for val, cts in values_counts:
            totals[val] += cts
=======
        # TODO values_counts is not defined, so commented for now...
        # for val, cts in values_counts:
        #     totals[val] += cts
>>>>>>> 90ed7dde

    results = dict()
    for digit, count in totals.items():
        results[agreement_encoding_digits_to_names[digit]] = count
<<<<<<< HEAD
=======

    return results
>>>>>>> 90ed7dde

    return (results)


<<<<<<< HEAD
# evaluation metric fucntions

def csi(TP, FP, FN, TN=None):
    ''' Critical Success Index '''
=======

def csi(TP, FP, FN, TN=None):
    '''Critical Success Index'''
>>>>>>> 90ed7dde

    return TP / (FP + FN + TP)


def tpr(TP, FP, FN, TN=None):
<<<<<<< HEAD
    ''' True Positive Rate '''
=======
    '''True Positive Rate'''
>>>>>>> 90ed7dde

    return TP / (TP + FN)


def far(TP, FP, FN, TN=None):
<<<<<<< HEAD
    ''' False Alarm Rate '''
=======
    '''False Alarm Rate'''
>>>>>>> 90ed7dde

    return FP / (TP + FP)


def mcc(TP, FP, FN, TN=None):
<<<<<<< HEAD
    ''' Matthew's Correlation Coefficient '''
=======
    '''Matthew's Correlation Coefficient'''
>>>>>>> 90ed7dde
    return (TP * TN - FP * FN) / np.sqrt((TP + FP) * (TP + FN) * (TN + FP) * (TN + FN))<|MERGE_RESOLUTION|>--- conflicted
+++ resolved
@@ -29,25 +29,15 @@
 
 def filter_nwm_segments_by_stream_order(unfiltered_segments, desired_order, nwm_flows_df):
     """
-<<<<<<< HEAD
-    This function uses the WRDS API to filter out NWM segments from a list if their stream order is different than
-    the target stream order.
-=======
     This function uses the WRDS API to filter out NWM segments from a list if their stream order is
     different than the target stream order.
->>>>>>> 90ed7dde
 
     Args:
         unfiltered_segments (list):  A list of NWM feature_id strings.
         desired_order (str):         The desired stream order.
     Returns:
-<<<<<<< HEAD
-        filtered_segments (list): A list of NWM feature_id strings, paired down to only those that share the target order.
-=======
         filtered_segments (list):    A list of NWM feature_id strings, paired down to only those that
                                         share the target order.
->>>>>>> 90ed7dde
-
     """
 
     #    API_BASE_URL, WBD_LAYER = get_env_paths()
@@ -71,14 +61,10 @@
     return filtered_segments
 
 
-<<<<<<< HEAD
-def check_for_regression(stats_json_to_test, previous_version, previous_version_stats_json_path,
-                         regression_test_csv=None):
-=======
+
 def check_for_regression(
     stats_json_to_test, previous_version, previous_version_stats_json_path, regression_test_csv=None
 ):
->>>>>>> 90ed7dde
     difference_dict = {}
 
     # Compare stats_csv to previous_version_stats_file
@@ -93,7 +79,6 @@
     return difference_dict
 
 
-<<<<<<< HEAD
 def compute_contingency_stats_from_rasters(predicted_raster_path, benchmark_raster_path, agreement_raster=None, stats_csv=None, stats_json=None, mask_values=None, stats_modes_list=['total_area'], test_id='', mask_dict={}):
     """
     This function contains FIM-specific logic to prepare raster datasets for use in the generic get_contingency_table_from_binary_rasters() function.
@@ -142,70 +127,12 @@
         # Write the mode_stats_dictionary to the stats_json.
         if stats_json != None:
             stats_json = os.path.join(os.path.split(stats_csv)[0], file_handle + '_stats.json')
-=======
-def compute_contingency_stats_from_rasters(
-    predicted_raster_path: str,
-    benchmark_raster_path: str,
-    agreement_raster: str = None,
-    stats_csv: str = None,
-    stats_json: str = None,
-    mask_dict: dict = {},
-):
-    """
-    This function contains FIM-specific logic to prepare raster datasets for use in the generic
-    get_stats_table_from_binary_rasters() function. This function also calls the generic
-    compute_stats_from_contingency_table() function and writes the results to CSV and/or JSON,
-    depending on user input.
-
-    Parameters
-    ----------
-    predicted_raster_path: str
-        The path to the predicted, or modeled, FIM extent raster.
-    benchmark_raster_path: str
-        The path to the benchmark, or truth, FIM extent raster.
-    agreement_raster: str, optional
-        An agreement raster will be written to this path. 0: True Negatives, 1: False Negative,
-        2: False Positive, 3: True Positive.
-    stats_csv: str, optional
-        Performance statistics will be written to this path. CSV allows for readability and
-        other tabular processes.
-    stats_json: str, optional
-        Performance statistics will be written to this path. JSON allows for quick ingestion into Python
-        dictionary in other processes.
-    mask_dict: dict
-        Dictionary with inclusionary and/or exclusionary masks asn options.
-
-    Returns
-    -------
-    dict
-        A dictionary of statistics produced by compute_stats_from_contingency_table(). Statistic names are
-        keys and statistic values are the values.
-    """
-
-    # Get statistics table from two rasters.
-    stats_dictionary = get_stats_table_from_binary_rasters(
-        benchmark_raster_path, predicted_raster_path, agreement_raster, mask_dict=mask_dict
-    )
-
-    for stats_mode in stats_dictionary:
-        # Write the mode_stats_dictionary to the stats_csv.
-        if stats_csv is not None:
-            stats_csv = os.path.join(os.path.split(stats_csv)[0], stats_mode + '_stats.csv')
-            df = pd.DataFrame.from_dict(stats_dictionary[stats_mode], orient="index", columns=['value'])
-            df.to_csv(stats_csv)
-
-        # Write the mode_stats_dictionary to the stats_json.
-        if stats_json is not None:
-            stats_json = os.path.join(os.path.split(stats_csv)[0], stats_mode + '_stats.json')
->>>>>>> 90ed7dde
+
             with open(stats_json, "w") as outfile:
                 json.dump(mode_stats_dictionary, outfile)
 
-<<<<<<< HEAD
         stats_dictionary.update({stats_mode: mode_stats_dictionary})
 
-=======
->>>>>>> 90ed7dde
     return stats_dictionary
 
 
@@ -245,13 +172,8 @@
     return archive_dictionary
 
 
-<<<<<<< HEAD
 def compute_stats_from_contingency_table(true_negatives, false_negatives, false_positives, true_positives, cell_area=None, masked_count=None):
-=======
-def compute_stats_from_contingency_table(
-    true_negatives, false_negatives, false_positives, true_positives, cell_area=None, masked_count=None
-):
->>>>>>> 90ed7dde
+
     """
     This generic function takes contingency table metrics as arguments and returns a dictionary of contingency
     table statistics. Much of the calculations below were taken from older Python files.
@@ -273,15 +195,8 @@
 
     """
 
-<<<<<<< HEAD
+
     import numpy as np
-=======
-    vals, keys = CatStats.process_statistics(
-        func_names="all", tp=true_positives, tn=true_negatives, fp=false_positives, fn=false_negatives
-    )
-    alt_keys = ['band', 'tn', 'fn', 'fp', 'tp']
-    alt_vals = [1, true_negatives, false_negatives, false_positives, true_positives]
->>>>>>> 90ed7dde
 
     total_population = true_negatives + false_negatives + false_positives + true_positives
 
@@ -289,26 +204,23 @@
 #    Percent_correct = ((true_positives + true_negatives) / total_population) * 100
 #    pod             = true_positives / (true_positives + false_negatives)
 
-<<<<<<< HEAD
+
     try:
         FAR = false_positives / (true_positives + false_positives)
     except ZeroDivisionError:
         FAR = "NA"
-=======
-    return cross_walk_gval_fim(metric_df=metrics_table, cell_area=cell_area, masked_count=masked_count)
->>>>>>> 90ed7dde
 
     try:
         CSI = true_positives / (true_positives + false_positives + false_negatives)
     except ZeroDivisionError:
         CSI = "NA"
 
-<<<<<<< HEAD
+
     try:
         BIAS = (true_positives + false_positives) / (true_positives + false_negatives)
     except ZeroDivisionError:
         BIAS = "NA"
-=======
+
 def cross_walk_gval_fim(metric_df: pd.DataFrame, cell_area: int, masked_count: int) -> dict:
     """
     Crosswalks metrics made from GVAL to standard FIM names and conventions
@@ -321,7 +233,7 @@
         Area in meters of squared resolution
     masked_count: int
         How many pixels are masked
->>>>>>> 90ed7dde
+    """
 
     # Compute equitable threat score (ETS) / Gilbert Score.
     try:
@@ -330,7 +242,6 @@
     except ZeroDivisionError:
         EQUITABLE_THREAT_SCORE = "NA"
 
-<<<<<<< HEAD
     if total_population == 0:
         TP_perc, FP_perc, TN_perc, FN_perc = "NA", "NA", "NA", "NA"
     else:
@@ -338,6 +249,7 @@
         FP_perc = (false_positives / total_population) * 100
         TN_perc = (true_negatives / total_population) * 100
         FN_perc = (false_negatives / total_population) * 100
+
 
     predPositive = true_positives + false_positives
     predNegative = true_negatives + false_negatives
@@ -511,136 +423,15 @@
 def get_contingency_table_from_binary_rasters(benchmark_raster_path, predicted_raster_path, agreement_raster=None, mask_values=None, mask_dict={}):
     """
     Produces contingency table from 2 rasters and returns it. Also exports an agreement raster classified as:
-=======
-    # Remove band entry
-    metric_df = metric_df.iloc[:, 1:]
-
-    # Dictionary to crosswalk column names
-    crosswalk = {
-        'tn': 'true_negatives_count',
-        'fn': 'false_negatives_count',
-        'fp': 'false_positives_count',
-        'tp': 'true_positives_count',
-        'accuracy': 'ACC',
-        'balanced_accuracy': 'Bal_ACC',
-        'critical_success_index': 'CSI',
-        'equitable_threat_score': 'EQUITABLE_THREAT_SCORE',
-        'f_score': 'F1_SCORE',
-        'false_discovery_rate': 'FAR',
-        'false_negative_rate': 'PND',
-        'false_omission_rate': 'FALSE_OMISSION_RATE',
-        'false_positive_rate': 'FALSE_POSITIVE_RATE',
-        'fowlkes_mallows_index': 'FOWLKES_MALLOW_INDEX',
-        'matthews_correlation_coefficient': 'MCC',
-        'negative_likelihood_ratio': 'NEGATIVE_LIKELIHOOD_RATIO',
-        'negative_predictive_value': 'NPV',
-        'overall_bias': 'BIAS',
-        'positive_likelihood_ratio': 'POSITIVE_LIKELIHOOD_RATIO',
-        'positive_predictive_value': 'PPV',
-        'prevalence': 'PREVALENCE',
-        'prevalence_threshold': 'PREVALENCE_THRESHOLD',
-        'true_negative_rate': 'TNR',
-        'true_positive_rate': 'TPR',
-    }
-
-    metric_df.columns = [crosswalk[x] for x in metric_df.columns]
-
-    # Build
-    tn, fn, tp, fp = (
-        metric_df['true_negatives_count'].values[0],
-        metric_df['false_negatives_count'].values[0],
-        metric_df['true_positives_count'].values[0],
-        metric_df['false_positives_count'].values[0],
-    )
-    total_population = tn + fn + tp + fp
-    metric_df['contingency_tot_count'] = total_population
-
-    metric_df['TP_perc'] = (tp / total_population) * 100 if total_population > 0 else "NA"
-    metric_df['FP_perc'] = (fp / total_population) * 100 if total_population > 0 else "NA"
-    metric_df['TN_perc'] = (tn / total_population) * 100 if total_population > 0 else "NA"
-    metric_df['FN_perc'] = (fn / total_population) * 100 if total_population > 0 else "NA"
-
-    predPositive = tp + fp
-    predNegative = tn + fn
-    obsPositive = tp + fn
-    obsNegative = tn + fp
-
-    metric_df['cell_area_m2'] = cell_area
-    sq_km_converter = 1000000
-
-    # This checks if a cell_area has been provided, thus making areal calculations possible.
-    metric_df['TP_area_km2'] = (tp * cell_area) / sq_km_converter if cell_area is not None else None
-    metric_df['FP_area_km2'] = (fp * cell_area) / sq_km_converter if cell_area is not None else None
-    metric_df['TN_area_km2'] = (tn * cell_area) / sq_km_converter if cell_area is not None else None
-    metric_df['FN_area_km2'] = (fn * cell_area) / sq_km_converter if cell_area is not None else None
-    metric_df['contingency_tot_area_km2'] = (
-        (total_population * cell_area) / sq_km_converter if cell_area is not None else None
-    )
-
-    metric_df['predPositive_area_km2'] = (
-        (predPositive * cell_area) / sq_km_converter if cell_area is not None else None
-    )
-    metric_df['predNegative_area_km2'] = (
-        (predNegative * cell_area) / sq_km_converter if cell_area is not None else None
-    )
-    metric_df['obsPositive_area_km2'] = (
-        (obsPositive * cell_area) / sq_km_converter if cell_area is not None else None
-    )
-    metric_df['obsNegative_area_km2'] = (
-        (obsNegative * cell_area) / sq_km_converter if cell_area is not None else None
-    )
-    metric_df['positiveDiff_area_km2'] = (
-        (metric_df['predPositive_area_km2'] - metric_df['obsPositive_area_km2'])[0]
-        if cell_area is not None
-        else None
-    )
-
-    total_pop_and_mask_pop = total_population + masked_count if masked_count > 0 else None
-    metric_df['masked_count'] = masked_count if masked_count > 0 else 0
-    metric_df['masked_perc'] = (masked_count / total_pop_and_mask_pop) * 100 if masked_count > 0 else 0
-    metric_df['masked_area_km2'] = (masked_count * cell_area) / sq_km_converter if masked_count > 0 else 0
-    metric_df['predPositive_perc'] = (predPositive / total_population) * 100 if total_population > 0 else "NA"
-    metric_df['predNegative_perc'] = (predNegative / total_population) * 100 if total_population > 0 else "NA"
-    metric_df['obsPositive_perc'] = (obsPositive / total_population) * 100 if total_population > 0 else "NA"
-    metric_df['obsNegative_perc'] = (obsNegative / total_population) * 100 if total_population > 0 else "NA"
-    metric_df['positiveDiff_perc'] = (
-        metric_df['predPositive_perc'].values[0] - metric_df['obsPositive_perc'].values[0]
-        if total_population > 0
-        else "NA"
-    )
-
-    return {x: y for x, y in zip(metric_df.columns, metric_df.values[0])}
-
-
-def get_stats_table_from_binary_rasters(
-    benchmark_raster_path: str, candidate_raster_path: str, agreement_raster: str = None, mask_dict: dict = {}
-):
-    """
-    Produces categorical statistics table from 2 rasters and returns it.
-    Also exports an agreement raster classified as:
->>>>>>> 90ed7dde
+
         0: True Negatives
         1: False Negative
         2: False Positive
         3: True Positive
 
-<<<<<<< HEAD
     Args:
         benchmark_raster_path (str): Path to the binary benchmark raster. 0 = phenomena not present, 1 = phenomena present, NoData = NoData.
         predicted_raster_path (str): Path to the predicted raster. 0 = phenomena not present, 1 = phenomena present, NoData = NoData.
-=======
-    Parameters
-    ----------
-    benchmark_raster_path: str
-        Path to the binary benchmark raster. 0 = phenomena not present, 1 = phenomena present,
-        NoData = NoData.
-    candidate_raster_path: str
-        Path to the predicted raster. 0 = phenomena not present, 1 = phenomena present, NoData = NoData.
-    agreement_raster: str, default = None.
-        Path to save agreement raster/s
-    mask_dict : dict, default = {}
-        Dictionary with inclusionary and/or exclusionary masks asn options.
->>>>>>> 90ed7dde
 
     Returns:
         contingency_table_dictionary (dict): A Python dictionary of a contingency table. Key/value pair formatted as:
@@ -660,6 +451,7 @@
     benchmark_src = rasterio.open(benchmark_raster_path)
     predicted_src = rasterio.open(predicted_raster_path)
     predicted_array = predicted_src.read(1)
+
 
     benchmark_array_original = benchmark_src.read(1)
 
@@ -682,7 +474,6 @@
     # Align the benchmark domain to the modeled domain.
     benchmark_array = np.where(predicted_array==predicted_src.nodata, 10, benchmark_array)
 
-<<<<<<< HEAD
     # Ensure zeros and ones for binary comparison. Assume that positive values mean flooding and 0 or negative values mean dry.
     predicted_array = np.where(predicted_array==predicted_src.nodata, 10, predicted_array)  # Reclassify NoData to 10
     predicted_array = np.where(predicted_array<0, 0, predicted_array)
@@ -695,30 +486,6 @@
 
     del benchmark_src, benchmark_array, predicted_array, predicted_array_raw
 
-=======
-    # Load benchmark and candidate data
-    benchmark_raster = rxr.open_rasterio(benchmark_raster_path, mask_and_scale=True)
-    cell_area = np.abs(np.prod(benchmark_raster.rio.resolution()))
-    candidate_raster = rxr.open_rasterio(candidate_raster_path, mask_and_scale=True)
-    candidate_raster.data = xr.where(candidate_raster >= 0, 1, candidate_raster)
-    candidate_raster.data = xr.where(candidate_raster < 0, 0, candidate_raster)
-
-    pairing_dictionary = {
-        (0, 0): 0,
-        (0, 1): 1,
-        (0, np.nan): np.nan,
-        (1, 0): 2,
-        (1, 1): 3,
-        (1, np.nan): np.nan,
-        (4, 0): 4,
-        (4, 1): 4,
-        (4, np.nan): np.nan,
-        (np.nan, 0): np.nan,
-        (np.nan, 1): np.nan,
-        (np.nan, np.nan): np.nan,
-    }
-
->>>>>>> 90ed7dde
     # Loop through exclusion masks and mask the agreement_array.
     if mask_dict != {}:
         for poly_layer in mask_dict:
@@ -759,19 +526,12 @@
                     #Write mask array, areas inside polys are set to 1 and areas outside poly are set to 0.
                     poly_mask = np.where(in_poly == True, 1,0)
 
-<<<<<<< HEAD
                     # Perform mask.
                     masked_agreement_array = np.where(poly_mask == 1, 4, agreement_array)
-=======
-        candidate_raster.data = xr.where(
-            (all_masks.data == 4) & (candidate_raster.isnull() == 0), 4, candidate_raster
-        )
->>>>>>> 90ed7dde
 
                     # Get rid of masked values outside of the modeled domain.
                     agreement_array = np.where(agreement_array == 10, 10, masked_agreement_array)
 
-<<<<<<< HEAD
     contingency_table_dictionary = {}  # Initialize empty dictionary.
 
     # Only write the agreement raster if user-specified.
@@ -781,21 +541,7 @@
             profile.update(nodata=10)
             with rasterio.open(agreement_raster, 'w', **profile) as dst:
                 dst.write(agreement_array, 1)
-=======
-    (agreement_map, crosstab_table, metrics_table) = candidate_raster.gval.categorical_compare(
-        benchmark_map=benchmark_raster,
-        positive_categories=[1],
-        target_map="candidate",
-        negative_categories=[0],
-        comparison_function='pairing_dict',
-        pairing_dict=pairing_dictionary,
-    )
-
-    # Only write the agreement raster if user-specified.
-    if agreement_raster is not None:
-        agreement_map = agreement_map.rio.write_nodata(10, encoded=True)
-        agreement_map.rio.to_raster(agreement_raster, dtype=np.int32, driver="COG")
->>>>>>> 90ed7dde
+
 
         # Write legend text file
         legend_txt = os.path.join(os.path.split(agreement_raster)[0], 'read_me.txt')
@@ -810,7 +556,6 @@
             f.write("%s\n" % '1: False Negative')
             f.write("%s\n" % '2: False Positive')
             f.write("%s\n" % '3: True Positive')
-<<<<<<< HEAD
             f.write("%s\n" % '4: Masked area (excluded from contingency table analysis). Mask layers: {mask_dict}'.format(mask_dict=mask_dict))
             f.write("%s\n" % 'Results produced at: {current_time}'.format(current_time=current_time))
 
@@ -821,23 +566,6 @@
                                                       'true_positives': int((agreement_array == 3).sum()),
                                                       'masked_count': int((agreement_array == 4).sum()),
                                                       'file_handle': 'total_area'
-=======
-            f.write(
-                "%s\n" % '4: Masked area (excluded from contingency table analysis). '
-                'Mask layers: {mask_dict}'.format(mask_dict=mask_dict)
-            )
-            f.write("%s\n" % 'Results produced at: {current_time}'.format(current_time=current_time))
-
-    # Store summed pixel counts in dictionary.
-    stats_table_dictionary.update(
-        {
-            'total_area': cross_walk_gval_fim(
-                metric_df=metrics_table, cell_area=cell_area, masked_count=np.sum(agreement_map.data == 4)
-            )
-        }
-    )
->>>>>>> 90ed7dde
-
                                                       }})
 
     # After agreement_array is masked with default mask layers, check for inclusion masks in mask_dict.
@@ -886,20 +614,11 @@
                     # Get rid of masked values outside of the modeled domain.
                     temp_agreement_array = np.where(agreement_array == 10, 10, masked_agreement_array)
 
-<<<<<<< HEAD
                     if buffer_val == None:  # The buffer used is added to filename, and 0 is easier to read than None.
                         buffer_val = 0
-=======
-                mask = make_geocube(poly_all_proj, ['mask'], like=candidate_raster).to_array()
-                candidate_raster.data = og_data
-                candidate_raster.data = xr.where(
-                    (mask.data != 4) & (candidate_raster.isnull() == 0), 4, candidate_raster
-                )
->>>>>>> 90ed7dde
 
                     poly_handle = poly_layer + '_b' + str(buffer_val) + 'm'
 
-<<<<<<< HEAD
                     # Write the layer_agreement_raster.
                     layer_agreement_raster = os.path.join(os.path.split(agreement_raster)[0], poly_handle + '_agreement.tif')
                     with rasterio.Env():
@@ -907,36 +626,6 @@
                         profile.update(nodata=10)
                         with rasterio.open(layer_agreement_raster, 'w', **profile) as dst:
                             dst.write(temp_agreement_array, 1)
-
-=======
-                # Do analysis on inclusion masked area
-                (agreement_map, crosstab_table, metrics_table) = candidate_raster.gval.categorical_compare(
-                    benchmark_map=benchmark_raster,
-                    positive_categories=[1],
-                    target_map="candidate",
-                    negative_categories=[0],
-                    comparison_function='pairing_dict',
-                    pairing_dict=pairing_dictionary,
-                )
-                if agreement_raster:
-                    # Write the layer_agreement_raster.
-                    layer_agreement_raster = os.path.join(
-                        os.path.split(agreement_raster)[0], poly_handle + '_agreement.tif'
-                    )
-                    agreement_map = agreement_map.rio.write_nodata(10, encoded=True)
-                    agreement_map.rio.to_raster(layer_agreement_raster, dtype=np.int32, driver="COG")
-
-                # Update stats table dictionary
-                stats_table_dictionary.update(
-                    {
-                        poly_handle: cross_walk_gval_fim(
-                            metric_df=metrics_table,
-                            cell_area=cell_area,
-                            masked_count=np.sum(agreement_map.data == 4),
-                        )
-                    }
-                )
->>>>>>> 90ed7dde
 
                     # Store summed pixel counts in dictionary.
                     contingency_table_dictionary.update({poly_handle:{'true_negatives': int((temp_agreement_array == 0).sum()),
@@ -955,19 +644,9 @@
 ########################################################################
 # Functions related to categorical fim and ahps evaluation
 ########################################################################
-<<<<<<< HEAD
 def get_metadata(metadata_url, select_by, selector, must_include=None, upstream_trace_distance=None,
                  downstream_trace_distance=None):
-=======
-def get_metadata(
-    metadata_url,
-    select_by,
-    selector,
-    must_include=None,
-    upstream_trace_distance=None,
-    downstream_trace_distance=None,
-):
->>>>>>> 90ed7dde
+
     '''
     Retrieve metadata for a site or list of sites.
 
@@ -1097,14 +776,9 @@
         # Columns have periods due to nested dictionaries
         df.columns = df.columns.str.replace('.', '_')
         # Drop any metadata sites that don't have lat/lon populated
-<<<<<<< HEAD
+
         df.dropna(subset=['identifiers_nws_lid', 'usgs_preferred_latitude', 'usgs_preferred_longitude'], inplace=True)
-=======
-        df.dropna(
-            subset=['identifiers_nws_lid', 'usgs_preferred_latitude', 'usgs_preferred_longitude'],
-            inplace=True,
-        )
->>>>>>> 90ed7dde
+
         # If dataframe still has data
         if not df.empty:
             #            print(df[:5])
@@ -1114,19 +788,10 @@
             dict_crs = crs_lookup.get(h_datum, 'EPSG:4269_ Assumed')
             # We want to know what sites were assumed, hence the split.
             src_crs, *message = dict_crs.split('_')
-<<<<<<< HEAD
+
             # Convert dataframe to geodataframe using lat/lon (USGS). Add attribute of assigned crs (label ones that are assumed)
             site_gdf = gpd.GeoDataFrame(df, geometry=gpd.points_from_xy(df['usgs_preferred_longitude'],
                                                                         df['usgs_preferred_latitude']), crs=src_crs)
-=======
-            # Convert dataframe to geodataframe using lat/lon (USGS).
-            #   Add attribute of assigned crs (label ones that are assumed)
-            site_gdf = gpd.GeoDataFrame(
-                df,
-                geometry=gpd.points_from_xy(df['usgs_preferred_longitude'], df['usgs_preferred_latitude']),
-                crs=src_crs,
-            )
->>>>>>> 90ed7dde
             # Field to indicate if a latlon datum was assumed
             site_gdf['assigned_crs'] = src_crs + ''.join(message)
 
@@ -1138,24 +803,16 @@
     # Trim metadata to only have certain fields.
     if not retain_attributes:
         metadata_gdf = metadata_gdf[
-<<<<<<< HEAD
             ['identifiers_nwm_feature_id', 'identifiers_nws_lid', 'identifiers_usgs_site_code', 'geometry']]
-=======
-            ['identifiers_nwm_feature_id', 'identifiers_nws_lid', 'identifiers_usgs_site_code', 'geometry']
-        ]
->>>>>>> 90ed7dde
+
     # If a list of attributes is supplied then use that list.
     #    elif isinstance(retain_attributes,list):
     #        metadata_gdf = metadata_gdf[retain_attributes]
     print("Performing spatial and tabular operations on geodataframe...")
     # Perform a spatial join to get the WBD HUC 8 assigned to each AHPS
-<<<<<<< HEAD
+
     joined_gdf = gpd.sjoin(metadata_gdf, huc8, how='inner', predicate='intersects', lsuffix='ahps', rsuffix='wbd')
-=======
-    joined_gdf = gpd.sjoin(
-        metadata_gdf, huc8, how='inner', predicate='intersects', lsuffix='ahps', rsuffix='wbd'
-    )
->>>>>>> 90ed7dde
+
     joined_gdf = joined_gdf.drop(columns='index_wbd')
 
     # Remove all Alaska HUCS (Not in NWM v2.0 domain)
@@ -1200,77 +857,36 @@
     select_by = 'tag'
     selector = ['usgs_gages_ii_ref_headwater']
     must_include = None
-<<<<<<< HEAD
+
     gages_list, gages_dataframe = get_metadata(metadata_url=metadata_url, select_by=select_by, selector=selector,
                                                must_include=must_include, upstream_trace_distance=None,
                                                downstream_trace_distance=downstream_trace_distance)
-=======
-    gages_list, gages_dataframe = get_metadata(
-        metadata_url=metadata_url,
-        select_by=select_by,
-        selector=selector,
-        must_include=must_include,
-        upstream_trace_distance=None,
-        downstream_trace_distance=downstream_trace_distance,
-    )
->>>>>>> 90ed7dde
+
 
     # Trace downstream from all rfc_forecast_point.
     select_by = 'nws_lid'
     selector = ['all']
     must_include = 'nws_data.rfc_forecast_point'
-<<<<<<< HEAD
     fcst_list, fcst_dataframe = get_metadata(metadata_url=metadata_url, select_by=select_by, selector=selector,
                                              must_include=must_include, upstream_trace_distance=None,
                                              downstream_trace_distance=downstream_trace_distance)
-=======
-    fcst_list, fcst_dataframe = get_metadata(
-        metadata_url=metadata_url,
-        select_by=select_by,
-        selector=selector,
-        must_include=must_include,
-        upstream_trace_distance=None,
-        downstream_trace_distance=downstream_trace_distance,
-    )
->>>>>>> 90ed7dde
 
     # Trace downstream from all evaluated ahps sites.
     select_by = 'nws_lid'
     selector = list_of_sites
     must_include = None
-<<<<<<< HEAD
+
     eval_list, eval_dataframe = get_metadata(metadata_url=metadata_url, select_by=select_by, selector=selector,
                                              must_include=must_include, upstream_trace_distance=None,
                                              downstream_trace_distance=downstream_trace_distance)
-=======
-    eval_list, eval_dataframe = get_metadata(
-        metadata_url=metadata_url,
-        select_by=select_by,
-        selector=selector,
-        must_include=must_include,
-        upstream_trace_distance=None,
-        downstream_trace_distance=downstream_trace_distance,
-    )
->>>>>>> 90ed7dde
 
     # Trace downstream from all sites in HI/PR.
     select_by = 'state'
     selector = ['HI', 'PR']
     must_include = None
-<<<<<<< HEAD
     islands_list, islands_dataframe = get_metadata(metadata_url=metadata_url, select_by=select_by, selector=selector,
                                                    must_include=must_include, upstream_trace_distance=None,
                                                    downstream_trace_distance=downstream_trace_distance)
-=======
-    islands_list, islands_dataframe = get_metadata(
-        metadata_url=metadata_url,
-        select_by=select_by,
-        selector=selector,
-        must_include=must_include,
-        upstream_trace_distance=None,
-        downstream_trace_distance=downstream_trace_distance,
-    )
->>>>>>> 90ed7dde
 
     # Combine all lists of metadata dictionaries into a single list.
     combined_lists = gages_list + fcst_list + eval_list + islands_list
@@ -1373,15 +989,9 @@
         # Check if thresholds information is populated. If site is non-existent thresholds info is blank
         if thresholds_info:
             # Get all rating sources and corresponding indexes in a dictionary
-<<<<<<< HEAD
             rating_sources = {i.get('calc_flow_values').get('rating_curve').get('source'): index for index, i in
                               enumerate(thresholds_info)}
-=======
-            rating_sources = {
-                i.get('calc_flow_values').get('rating_curve').get('source'): index
-                for index, i in enumerate(thresholds_info)
-            }
->>>>>>> 90ed7dde
+
             # Get threshold data use USGS Rating Depot (priority) otherwise NRLDB.
             if 'USGS Rating Depot' in rating_sources:
                 threshold_data = thresholds_info[rating_sources['USGS Rating Depot']]
@@ -1394,12 +1004,8 @@
             if threshold_data:
                 stages = threshold_data['stage_values']
                 flows = threshold_data['calc_flow_values']
-<<<<<<< HEAD
                 # Add source information to stages and flows. Flows source inside a nested dictionary. Remove key once source assigned to flows.
-=======
-                # Add source information to stages and flows. Flows source inside a nested dictionary.
-                # Remove key once source assigned to flows.
->>>>>>> 90ed7dde
+
                 stages['source'] = threshold_data.get('metadata').get('threshold_source')
                 flows['source'] = flows.get('rating_curve', {}).get('source')
                 flows.pop('rating_curve', None)
@@ -1447,11 +1053,9 @@
     '''
     if convert_to_cms:
         # Convert cfs to cms
-<<<<<<< HEAD
+
         cfs_to_cms = 0.3048 ** 3
-=======
-        cfs_to_cms = 0.3048**3
->>>>>>> 90ed7dde
+
         flows_cms = round(flows * cfs_to_cms, 2)
     else:
         flows_cms = round(flows, 2)
@@ -1497,12 +1101,8 @@
     nws_datums['crs'] = metadata['nws_data']['horizontal_datum_name']
     nws_datums['source'] = 'nws_data'
 
-<<<<<<< HEAD
     # Get site and datum information from usgs_data sub-dictionary. Use consistent naming between USGS and NWS sources.
-=======
-    # Get site and datum information from usgs_data sub-dictionary.
-    # Use consistent naming between USGS and NWS sources.
->>>>>>> 90ed7dde
+
     usgs_datums = {}
     usgs_datums['nws_lid'] = metadata['identifiers']['nws_lid']
     usgs_datums['usgs_site_code'] = metadata['identifiers']['usgs_site_code']
@@ -1655,10 +1255,7 @@
 
     # If successful
     if response.ok:
-<<<<<<< HEAD
-
-=======
->>>>>>> 90ed7dde
+
         # Write return to json and extract the rating curves
         site_json = response.json()
         rating_curves_list = site_json['rating_curves']
@@ -1667,15 +1264,10 @@
         for curve in rating_curves_list:
             # Check if a curve was populated (e.g wasn't blank)
             if curve:
+
                 # Write rating curve to pandas dataframe as well as site attributes
                 curve_df = pd.DataFrame(curve['rating_curve'], dtype=float)
 
-<<<<<<< HEAD
-                # Write rating curve to pandas dataframe as well as site attributes
-                curve_df = pd.DataFrame(curve['rating_curve'], dtype=float)
-
-=======
->>>>>>> 90ed7dde
                 # Add other information such as site, site type, source, units, and timestamp.
                 curve_df['location_id'] = curve['metadata']['location_id']
                 curve_df['location_type'] = curve['metadata']['id_type']
@@ -1696,22 +1288,15 @@
 # Following Functions used for preprocesing of AHPS sites (NWS and USGS)
 ########################################################################
 
-<<<<<<< HEAD
-=======
-
->>>>>>> 90ed7dde
+
 #######################################################################
 # Function to return a correct maps.
 ########################################################################
 def select_grids(dataframe, stages, datum88, buffer):
     '''
     Given a DataFrame (in a specific format), and a dictionary of stages, and the datum (in navd88).
-<<<<<<< HEAD
+
     loop through the available inundation datasets and find the datasets that are equal to or immediately above the thresholds and only return 1 dataset per threshold (if any).
-=======
-    loop through the available inundation datasets and find the datasets that are equal to or immediately
-    above the thresholds and only return 1 dataset per threshold (if any).
->>>>>>> 90ed7dde
 
     Parameters
     ----------
@@ -1758,25 +1343,13 @@
                 # Make sure the upper_bound is not greater than the next threshold, if it is then reassign upper_bound.
                 if upper_bound > next_threshold:
                     upper_bound = next_threshold
-<<<<<<< HEAD
+
                     # Get the single map which meets the criteria.
                 value = dataframe.query(f'({lower_bound}<=elevation) & (elevation<{upper_bound})')['elevation'].min()
             # For major threshold
             else:
                 # Get the single map which meets criteria.
                 value = dataframe.query(f'({lower_bound}<=elevation) & (elevation<{upper_bound})')['elevation'].min()
-=======
-                # Get the single map which meets the criteria.
-                value = dataframe.query(f'({lower_bound}<=elevation) & (elevation<{upper_bound})')[
-                    'elevation'
-                ].min()
-            # For major threshold
-            else:
-                # Get the single map which meets criteria.
-                value = dataframe.query(f'({lower_bound}<=elevation) & (elevation<{upper_bound})')[
-                    'elevation'
-                ].min()
->>>>>>> 90ed7dde
 
             # If the selected value is a number
             if np.isfinite(value):
@@ -1788,13 +1361,8 @@
                     map_path = 'No Flow'
                     map_flow = 'No Flow'
 
-<<<<<<< HEAD
             # If the selected value is not a number (or interpolated flow is nan caused by elevation of map which is beyond rating curve range), then map_path and map_flows are both set to 'No Map'.
-=======
-            # If the selected value is not a number
-            #   (or interpolated flow is nan caused by elevation of map which is beyond rating curve range),
-            #   then map_path and map_flows are both set to 'No Map'.
->>>>>>> 90ed7dde
+
             else:
                 map_path = 'No Map'
                 map_flow = 'No Map'
@@ -1821,12 +1389,9 @@
 #######################################################################
 def process_extent(extent, profile, output_raster=False):
     '''
-<<<<<<< HEAD
+
     Convert raster to feature (using raster_to_feature), the footprint is used so all raster values are set to 1 where there is data.
-=======
-    Convert raster to feature (using raster_to_feature), the footprint is used so all raster values are set
-        to 1 where there is data.
->>>>>>> 90ed7dde
+
     fill all donut holes in resulting feature.
     Filled geometry is then converted back to raster using same raster properties as input profile.
     Output raster will have be encoded as follows:
@@ -1869,19 +1434,9 @@
     poly_extent = poly_extent.reset_index()
 
     # Convert filled polygon back to raster
-<<<<<<< HEAD
     extent_filled_raster = features.rasterize(((geometry, 1) for geometry in poly_extent['geometry']), fill=0,
                                               dtype='int32', transform=profile['transform'],
                                               out_shape=(profile['height'], profile['width']))
-=======
-    extent_filled_raster = features.rasterize(
-        ((geometry, 1) for geometry in poly_extent['geometry']),
-        fill=0,
-        dtype='int32',
-        transform=profile['transform'],
-        out_shape=(profile['height'], profile['width']),
-    )
->>>>>>> 90ed7dde
 
     # Update profile properties (dtype and no data)
     profile.update(dtype=rasterio.int32)
@@ -1945,11 +1500,8 @@
     if footprint_only:
         data[msk == 255] = 1
 
-<<<<<<< HEAD
         # Convert grid to feature
-=======
-    # Convert grid to feature
->>>>>>> 90ed7dde
+
     spatial = []
     values = []
     for geom, val in rasterio.features.shapes(data, mask=msk, transform=data_transform):
@@ -2005,7 +1557,7 @@
     # Create empty array with same dimensions as domain
     benchmark_fit_to_domain = np.empty(domain_arr.shape)
     # Make benchmark have same footprint as domain (Assume domain has same CRS as benchmark)
-<<<<<<< HEAD
+
     reproject(benchmark_arr,
               destination=benchmark_fit_to_domain,
               src_transform=benchmark.transform,
@@ -2045,53 +1597,6 @@
               dst_nodata=new_nodata_value,
               dst_resolution=reference.res,
               resampling=Resampling.nearest)
-=======
-    reproject(
-        benchmark_arr,
-        destination=benchmark_fit_to_domain,
-        src_transform=benchmark.transform,
-        src_crs=source_crs,
-        src_nodata=benchmark.nodata,
-        dst_transform=domain.transform,
-        dst_crs=source_crs,
-        dst_nodata=benchmark.nodata,
-        dst_resolution=source_crs,
-        resampling=Resampling.bilinear,
-    )
-    # Convert fitted benchmark dataset to boolean. 0 = NODATA Regions and 1 = Data Regions
-    benchmark_fit_to_domain_bool = np.where(benchmark_fit_to_domain == benchmark.nodata, 0, 1)
-    # Merge domain datamask and benchmark data mask. New_nodata_value (2) = Domain NO DATA footprint,
-    #   0 = NO DATA for benchmark (within data region of domain), 1 = DATA region of benchmark.
-    new_nodata_value = 2
-    classified_benchmark = np.where(
-        domain_arr == domain.nodata, new_nodata_value, benchmark_fit_to_domain_bool
-    )
-
-    # Reproject classified benchmark to reference raster crs and resolution.
-    # Read in reference raster
-    reference = rasterio.open(reference_raster)
-    # Determine the new transform and dimensions of reprojected/resampled classified benchmark dataset whose
-    #   width, height, and bounds are same as domain dataset.
-    (new_benchmark_transform, new_benchmark_width, new_benchmark_height) = calculate_default_transform(
-        source_crs, reference.crs, domain.width, domain.height, *domain.bounds, resolution=reference.res
-    )
-    # Define an empty array that is same dimensions as output by the "calculate_default_transform" command.
-    classified_benchmark_projected = np.empty((new_benchmark_height, new_benchmark_width), dtype=np.uint8)
-    # Reproject and resample the classified benchmark dataset. Nearest Neighbor resampling due to integer
-    #   values of classified benchmark.
-    reproject(
-        classified_benchmark,
-        destination=classified_benchmark_projected,
-        src_transform=domain.transform,
-        src_crs=source_crs,
-        src_nodata=new_nodata_value,
-        dst_transform=new_benchmark_transform,
-        dst_crs=reference.crs,
-        dst_nodata=new_nodata_value,
-        dst_resolution=reference.res,
-        resampling=Resampling.nearest,
-    )
->>>>>>> 90ed7dde
 
     # Update profile using reference profile as base (data type, NODATA, transform, width/height).
     profile = reference.profile
@@ -2105,7 +1610,6 @@
 
 
 def calculate_metrics_from_agreement_raster(agreement_raster):
-<<<<<<< HEAD
     ''' Calculates metrics from an agreement raster '''
 
     agreement_encoding_digits_to_names = {0: "TN",
@@ -2113,11 +1617,6 @@
                                           2: "FP",
                                           3: "TP"
                                           }
-=======
-    '''Calculates metrics from an agreement raster'''
-
-    agreement_encoding_digits_to_names = {0: "TN", 1: "FN", 2: "FP", 3: "TP"}
->>>>>>> 90ed7dde
 
     if isinstance(agreement_raster, rasterio.DatasetReader):
         pass
@@ -2131,65 +1630,36 @@
     for idx, wind in agreement_raster.block_windows(1):
         window_data = agreement_raster.read(1, window=wind)
         values, counts = np.unique(window_data, return_counts=True)
-<<<<<<< HEAD
+
         for val, cts in values_counts:
             totals[val] += cts
-=======
-        # TODO values_counts is not defined, so commented for now...
-        # for val, cts in values_counts:
-        #     totals[val] += cts
->>>>>>> 90ed7dde
 
     results = dict()
     for digit, count in totals.items():
         results[agreement_encoding_digits_to_names[digit]] = count
-<<<<<<< HEAD
-=======
 
     return results
->>>>>>> 90ed7dde
-
-    return (results)
-
-
-<<<<<<< HEAD
+
 # evaluation metric fucntions
 
 def csi(TP, FP, FN, TN=None):
     ''' Critical Success Index '''
-=======
-
-def csi(TP, FP, FN, TN=None):
-    '''Critical Success Index'''
->>>>>>> 90ed7dde
 
     return TP / (FP + FN + TP)
 
 
 def tpr(TP, FP, FN, TN=None):
-<<<<<<< HEAD
     ''' True Positive Rate '''
-=======
-    '''True Positive Rate'''
->>>>>>> 90ed7dde
 
     return TP / (TP + FN)
 
 
 def far(TP, FP, FN, TN=None):
-<<<<<<< HEAD
     ''' False Alarm Rate '''
-=======
-    '''False Alarm Rate'''
->>>>>>> 90ed7dde
 
     return FP / (TP + FP)
 
 
 def mcc(TP, FP, FN, TN=None):
-<<<<<<< HEAD
     ''' Matthew's Correlation Coefficient '''
-=======
-    '''Matthew's Correlation Coefficient'''
->>>>>>> 90ed7dde
     return (TP * TN - FP * FN) / np.sqrt((TP + FP) * (TP + FN) * (TN + FP) * (TN + FN))