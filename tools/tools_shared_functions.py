#!/usr/bin/env python3

import os
import json
import rasterio
import pandas as pd
import geopandas as gpd
import requests
import numpy as np
import pathlib
from pathlib import Path
import rasterio.shutil
from rasterio.warp import calculate_default_transform, reproject, Resampling
import rasterio.crs
<<<<<<< HEAD
from rasterio.merge import merge
=======
>>>>>>> dbefb75d
from rasterio import features
from shapely.geometry import shape
from shapely.geometry import Polygon
from shapely.geometry import MultiPolygon
<<<<<<< HEAD
import re
from tools_shared_variables import (TEST_CASES_DIR, PRINTWORTHY_STATS, GO_UP_STATS, GO_DOWN_STATS,
                                    ENDC, TGREEN_BOLD, TGREEN, TRED_BOLD, TWHITE, WHITE_BOLD, CYAN_BOLD)
=======

>>>>>>> dbefb75d

def check_for_regression(stats_json_to_test, previous_version, previous_version_stats_json_path, regression_test_csv=None):

    difference_dict = {}

    # Compare stats_csv to previous_version_stats_file
    stats_dict_to_test = json.load(open(stats_json_to_test))
    previous_version_stats_dict = json.load(open(previous_version_stats_json_path))

    for stat, value in stats_dict_to_test.items():
        previous_version_value = previous_version_stats_dict[stat]
        stat_value_diff = value - previous_version_value
        difference_dict.update({stat + '_diff': stat_value_diff})

    return difference_dict


def compute_contingency_stats_from_rasters(predicted_raster_path, benchmark_raster_path, agreement_raster=None, stats_csv=None, stats_json=None, mask_values=None, stats_modes_list=['total_area'], test_id='', mask_dict={}):
    """
    This function contains FIM-specific logic to prepare raster datasets for use in the generic get_contingency_table_from_binary_rasters() function.
    This function also calls the generic compute_stats_from_contingency_table() function and writes the results to CSV and/or JSON, depending on user input.

    Args:
        predicted_raster_path (str): The path to the predicted, or modeled, FIM extent raster.
        benchmark_raster_path (str): The path to the benchmark, or truth, FIM extent raster.
        agreement_raster (str): Optional. An agreement raster will be written to this path. 0: True Negatives, 1: False Negative, 2: False Positive, 3: True Positive.
        stats_csv (str): Optional. Performance statistics will be written to this path. CSV allows for readability and other tabular processes.
        stats_json (str): Optional. Performance statistics will be written to this path. JSON allows for quick ingestion into Python dictionary in other processes.

    Returns:
        stats_dictionary (dict): A dictionary of statistics produced by compute_stats_from_contingency_table(). Statistic names are keys and statistic values are the values.
    """

    # Get cell size of benchmark raster.
    raster = rasterio.open(predicted_raster_path)
    t = raster.transform
    cell_x = t[0]
    cell_y = t[4]
    cell_area = abs(cell_x*cell_y)

    # Get contingency table from two rasters.
    contingency_table_dictionary = get_contingency_table_from_binary_rasters(benchmark_raster_path, predicted_raster_path, agreement_raster, mask_values=mask_values, mask_dict=mask_dict)

    stats_dictionary = {}

    for stats_mode in contingency_table_dictionary:
        true_negatives = contingency_table_dictionary[stats_mode]['true_negatives']
        false_negatives = contingency_table_dictionary[stats_mode]['false_negatives']
        false_positives = contingency_table_dictionary[stats_mode]['false_positives']
        true_positives = contingency_table_dictionary[stats_mode]['true_positives']
        masked_count = contingency_table_dictionary[stats_mode]['masked_count']
        file_handle = contingency_table_dictionary[stats_mode]['file_handle']

        # Produce statistics from continency table and assign to dictionary. cell_area argument optional (defaults to None).
        mode_stats_dictionary = compute_stats_from_contingency_table(true_negatives, false_negatives, false_positives, true_positives, cell_area, masked_count)

        # Write the mode_stats_dictionary to the stats_csv.
        if stats_csv != None:
            stats_csv = os.path.join(os.path.split(stats_csv)[0], file_handle + '_stats.csv')
            df = pd.DataFrame.from_dict(mode_stats_dictionary, orient="index", columns=['value'])
            df.to_csv(stats_csv)

        # Write the mode_stats_dictionary to the stats_json.
        if stats_json != None:
            stats_json = os.path.join(os.path.split(stats_csv)[0], file_handle + '_stats.json')
            with open(stats_json, "w") as outfile:
                json.dump(mode_stats_dictionary, outfile)

        stats_dictionary.update({stats_mode: mode_stats_dictionary})

    return stats_dictionary


def profile_test_case_archive(archive_to_check, magnitude, stats_mode):
    """
    This function searches multiple directories and locates previously produced performance statistics.

    Args:
        archive_to_check (str): The directory path to search.
        magnitude (str): Because a benchmark dataset may have multiple magnitudes, this argument defines
                               which magnitude is to be used when searching for previous statistics.
    Returns:
        archive_dictionary (dict): A dictionary of available statistics for previous versions of the domain and magnitude.
                                  {version: {agreement_raster: agreement_raster_path, stats_csv: stats_csv_path, stats_json: stats_json_path}}
                                  *Will only add the paths to files that exist.

    """

    archive_dictionary = {}

    # List through previous version and check for available stats and maps. If available, add to dictionary.
    available_versions_list = os.listdir(archive_to_check)

    if len(available_versions_list) == 0:
        print("Cannot compare with -c flag because there are no data in the previous_versions directory.")
        return

    for version in available_versions_list:
        version_magnitude_dir = os.path.join(archive_to_check, version, magnitude)
        stats_json = os.path.join(version_magnitude_dir, stats_mode + '_stats.json')

        if os.path.exists(stats_json):
            archive_dictionary.update({version: {'stats_json': stats_json}})

    return archive_dictionary


def compute_stats_from_contingency_table(true_negatives, false_negatives, false_positives, true_positives, cell_area=None, masked_count=None):
    """
    This generic function takes contingency table metrics as arguments and returns a dictionary of contingency table statistics.
    Much of the calculations below were taken from older Python files. This is evident in the inconsistent use of case.

    Args:
        true_negatives (int): The true negatives from a contingency table.
        false_negatives (int): The false negatives from a contingency table.
        false_positives (int): The false positives from a contingency table.
        true_positives (int): The true positives from a contingency table.
        cell_area (float or None): This optional argument allows for area-based statistics to be calculated, in the case that
                                   contingency table metrics were derived from areal analysis.

    Returns:
        stats_dictionary (dict): A dictionary of statistics. Statistic names are keys and statistic values are the values.
                                 Refer to dictionary definition in bottom of function for statistic names.

    """

    import numpy as np

    total_population = true_negatives + false_negatives + false_positives + true_positives

    # Basic stats.
#    Percent_correct = ((true_positives + true_negatives) / total_population) * 100
#    pod             = true_positives / (true_positives + false_negatives)

    try:
        FAR = false_positives / (true_positives + false_positives)
    except ZeroDivisionError:
        FAR = "NA"

    try:
        CSI = true_positives / (true_positives + false_positives + false_negatives)
    except ZeroDivisionError:
        CSI = "NA"

    try:
        BIAS = (true_positives + false_positives) / (true_positives + false_negatives)
    except ZeroDivisionError:
        BIAS = "NA"

    # Compute equitable threat score (ETS) / Gilbert Score.
    try:
        a_ref = ((true_positives + false_positives)*(true_positives + false_negatives)) / total_population
        EQUITABLE_THREAT_SCORE = (true_positives - a_ref) / (true_positives - a_ref + false_positives + false_negatives)
    except ZeroDivisionError:
        EQUITABLE_THREAT_SCORE = "NA"

    if total_population == 0:
        TP_perc, FP_perc, TN_perc, FN_perc = "NA", "NA", "NA", "NA"
    else:
        TP_perc = (true_positives / total_population) * 100
        FP_perc = (false_positives / total_population) * 100
        TN_perc = (true_negatives / total_population) * 100
        FN_perc = (false_negatives / total_population) * 100

    predPositive = true_positives + false_positives
    predNegative = true_negatives + false_negatives
    obsPositive = true_positives + false_negatives
    obsNegative = true_negatives + false_positives

    TP = float(true_positives)
    TN = float(true_negatives)
    FN = float(false_negatives)
    FP = float(false_positives)
    try:
        MCC = (TP*TN - FP*FN)/ np.sqrt((TP+FP)*(TP+FN)*(TN+FP)*(TN+FN))
    except ZeroDivisionError:
        MCC = "NA"

    if masked_count != None:
        total_pop_and_mask_pop = total_population + masked_count
        if total_pop_and_mask_pop == 0:
            masked_perc = "NA"
        else:
            masked_perc = (masked_count / total_pop_and_mask_pop) * 100
    else:
        masked_perc = None

    # This checks if a cell_area has been provided, thus making areal calculations possible.
    sq_km_converter = 1000000

    if cell_area != None:
        TP_area = (true_positives * cell_area) / sq_km_converter
        FP_area = (false_positives * cell_area) / sq_km_converter
        TN_area = (true_negatives * cell_area) / sq_km_converter
        FN_area = (false_negatives * cell_area) / sq_km_converter
        area = (total_population * cell_area) / sq_km_converter

        predPositive_area = (predPositive * cell_area) / sq_km_converter
        predNegative_area = (predNegative * cell_area) / sq_km_converter
        obsPositive_area =  (obsPositive * cell_area) / sq_km_converter
        obsNegative_area =  (obsNegative * cell_area) / sq_km_converter
        positiveDiff_area = predPositive_area - obsPositive_area

        if masked_count != None:
            masked_area = (masked_count * cell_area) / sq_km_converter
        else:
            masked_area = None

    # If no cell_area is provided, then the contingeny tables are likely not derived from areal analysis.
    else:
        TP_area = None
        FP_area = None
        TN_area = None
        FN_area = None
        area = None

        predPositive_area = None
        predNegative_area = None
        obsPositive_area =  None
        obsNegative_area =  None
        positiveDiff_area = None
        MCC = None

    if total_population == 0:
        predPositive_perc, predNegative_perc, obsPositive_perc, obsNegative_perc , positiveDiff_perc = "NA", "NA", "NA", "NA", "NA"
    else:
        predPositive_perc = (predPositive / total_population) * 100
        predNegative_perc = (predNegative / total_population) * 100
        obsPositive_perc = (obsPositive / total_population) * 100
        obsNegative_perc = (obsNegative / total_population) * 100

        positiveDiff_perc = predPositive_perc - obsPositive_perc

    if total_population == 0:
        prevalence = "NA"
    else:
        prevalence = (true_positives + false_negatives) / total_population

    try:
        PPV = true_positives / predPositive
    except ZeroDivisionError:
        PPV = "NA"

    try:
        NPV = true_negatives / predNegative
    except ZeroDivisionError:
        NPV = "NA"

    try:
        TNR = true_negatives / obsNegative
    except ZeroDivisionError:
        TNR = "NA"

    try:
        TPR = true_positives / obsPositive

    except ZeroDivisionError:
        TPR = "NA"

    try:
        Bal_ACC = np.mean([TPR,TNR])
    except TypeError:
        Bal_ACC = "NA"

    if total_population == 0:
        ACC = "NA"
    else:
        ACC = (true_positives + true_negatives) / total_population

    try:
        F1_score = (2*true_positives) / (2*true_positives + false_positives + false_negatives)
    except ZeroDivisionError:
        F1_score = "NA"

    stats_dictionary = {'true_negatives_count': int(true_negatives),
                        'false_negatives_count': int(false_negatives),
                        'true_positives_count': int(true_positives),
                        'false_positives_count': int(false_positives),
                        'contingency_tot_count': int(total_population),
                        'cell_area_m2': cell_area,

                        'TP_area_km2': TP_area,
                        'FP_area_km2': FP_area,
                        'TN_area_km2': TN_area,
                        'FN_area_km2': FN_area,

                        'contingency_tot_area_km2': area,
                        'predPositive_area_km2': predPositive_area,
                        'predNegative_area_km2': predNegative_area,
                        'obsPositive_area_km2': obsPositive_area,
                        'obsNegative_area_km2': obsNegative_area,
                        'positiveDiff_area_km2': positiveDiff_area,

                        'CSI': CSI,
                        'FAR': FAR,
                        'TPR': TPR,
                        'TNR': TNR,

                        'PPV': PPV,
                        'NPV': NPV,
                        'ACC': ACC,
                        'Bal_ACC': Bal_ACC,
                        'MCC': MCC,
                        'EQUITABLE_THREAT_SCORE': EQUITABLE_THREAT_SCORE,
                        'PREVALENCE': prevalence,
                        'BIAS': BIAS,
                        'F1_SCORE': F1_score,

                        'TP_perc': TP_perc,
                        'FP_perc': FP_perc,
                        'TN_perc': TN_perc,
                        'FN_perc': FN_perc,
                        'predPositive_perc': predPositive_perc,
                        'predNegative_perc': predNegative_perc,
                        'obsPositive_perc': obsPositive_perc,
                        'obsNegative_perc': obsNegative_perc,
                        'positiveDiff_perc': positiveDiff_perc,

                        'masked_count': int(masked_count),
                        'masked_perc': masked_perc,
                        'masked_area_km2': masked_area,

                        }

    return stats_dictionary


def get_contingency_table_from_binary_rasters(benchmark_raster_path, predicted_raster_path, agreement_raster=None, mask_values=None, mask_dict={}):
    """
    Produces contingency table from 2 rasters and returns it. Also exports an agreement raster classified as:
        0: True Negatives
        1: False Negative
        2: False Positive
        3: True Positive

    Args:
        benchmark_raster_path (str): Path to the binary benchmark raster. 0 = phenomena not present, 1 = phenomena present, NoData = NoData.
        predicted_raster_path (str): Path to the predicted raster. 0 = phenomena not present, 1 = phenomena present, NoData = NoData.

    Returns:
        contingency_table_dictionary (dict): A Python dictionary of a contingency table. Key/value pair formatted as:
                                            {true_negatives: int, false_negatives: int, false_positives: int, true_positives: int}

    """
    from rasterio.warp import reproject, Resampling
    import rasterio
    import numpy as np
    import os
    import rasterio.mask
    import geopandas as gpd
    from shapely.geometry import box

#    print("-----> Evaluating performance across the total area...")
    # Load rasters.
    benchmark_src = rasterio.open(benchmark_raster_path)
    predicted_src = rasterio.open(predicted_raster_path)
    predicted_array = predicted_src.read(1)

    benchmark_array_original = benchmark_src.read(1)

    if benchmark_array_original.shape != predicted_array.shape:
        benchmark_array = np.empty(predicted_array.shape, dtype=np.int8)

        reproject(benchmark_array_original,
              destination = benchmark_array,
              src_transform = benchmark_src.transform,
              src_crs = benchmark_src.crs,
              src_nodata = benchmark_src.nodata,
              dst_transform = predicted_src.transform,
              dst_crs = predicted_src.crs,
              dst_nodata = benchmark_src.nodata,
              dst_resolution = predicted_src.res,
              resampling = Resampling.nearest)

    predicted_array_raw = predicted_src.read(1)

    # Align the benchmark domain to the modeled domain.
    benchmark_array = np.where(predicted_array==predicted_src.nodata, 10, benchmark_array)

    # Ensure zeros and ones for binary comparison. Assume that positive values mean flooding and 0 or negative values mean dry.
    predicted_array = np.where(predicted_array==predicted_src.nodata, 10, predicted_array)  # Reclassify NoData to 10
    predicted_array = np.where(predicted_array<0, 0, predicted_array)
    predicted_array = np.where(predicted_array>0, 1, predicted_array)

    benchmark_array = np.where(benchmark_array==benchmark_src.nodata, 10, benchmark_array)  # Reclassify NoData to 10

    agreement_array = np.add(benchmark_array, 2*predicted_array)
    agreement_array = np.where(agreement_array>4, 10, agreement_array)

    del benchmark_src, benchmark_array, predicted_array, predicted_array_raw

    # Loop through exclusion masks and mask the agreement_array.
    if mask_dict != {}:
        for poly_layer in mask_dict:

            operation = mask_dict[poly_layer]['operation']

            if operation == 'exclude':

                poly_path = mask_dict[poly_layer]['path']
                buffer_val = mask_dict[poly_layer]['buffer']

                reference = predicted_src

                bounding_box = gpd.GeoDataFrame({'geometry': box(*reference.bounds)}, index=[0], crs=reference.crs)
                #Read layer using the bbox option. CRS mismatches are handled if bbox is passed a geodataframe (which it is).
                poly_all = gpd.read_file(poly_path, bbox = bounding_box)

                # Make sure features are present in bounding box area before projecting. Continue to next layer if features are absent.
                if poly_all.empty:
                    continue

#                print("-----> Masking at " + poly_layer + "...")
                #Project layer to reference crs.
                poly_all_proj = poly_all.to_crs(reference.crs)
                # check if there are any lakes within our reference raster extent.
                if poly_all_proj.empty:
                    #If no features within reference raster extent, create a zero array of same shape as reference raster.
                    poly_mask = np.zeros(reference.shape)
                else:
                    #Check if a buffer value is passed to function.
                    if buffer_val is None:
                        #If features are present and no buffer is passed, assign geometry to variable.
                        geometry = poly_all_proj.geometry
                    else:
                        #If  features are present and a buffer is passed, assign buffered geometry to variable.
                        geometry = poly_all_proj.buffer(buffer_val)

                    #Perform mask operation on the reference raster and using the previously declared geometry geoseries. Invert set to true as we want areas outside of poly areas to be False and areas inside poly areas to be True.
                    in_poly,transform,c = rasterio.mask.raster_geometry_mask(reference, geometry, invert = True)
                    #Write mask array, areas inside polys are set to 1 and areas outside poly are set to 0.
                    poly_mask = np.where(in_poly == True, 1,0)

                    # Perform mask.
                    masked_agreement_array = np.where(poly_mask == 1, 4, agreement_array)

                    # Get rid of masked values outside of the modeled domain.
                    agreement_array = np.where(agreement_array == 10, 10, masked_agreement_array)

    contingency_table_dictionary = {}  # Initialize empty dictionary.

    # Only write the agreement raster if user-specified.
    if agreement_raster != None:
        with rasterio.Env():
            profile = predicted_src.profile
            profile.update(nodata=10)
            with rasterio.open(agreement_raster, 'w', **profile) as dst:
                dst.write(agreement_array, 1)

        # Write legend text file
        legend_txt = os.path.join(os.path.split(agreement_raster)[0], 'read_me.txt')

        from datetime import datetime

        now = datetime.now()
        current_time = now.strftime("%m/%d/%Y %H:%M:%S")

        with open(legend_txt, 'w') as f:
            f.write("%s\n" % '0: True Negative')
            f.write("%s\n" % '1: False Negative')
            f.write("%s\n" % '2: False Positive')
            f.write("%s\n" % '3: True Positive')
            f.write("%s\n" % '4: Masked area (excluded from contingency table analysis). Mask layers: {mask_dict}'.format(mask_dict=mask_dict))
            f.write("%s\n" % 'Results produced at: {current_time}'.format(current_time=current_time))

    # Store summed pixel counts in dictionary.
    contingency_table_dictionary.update({'total_area':{'true_negatives': int((agreement_array == 0).sum()),
                                                      'false_negatives': int((agreement_array == 1).sum()),
                                                      'false_positives': int((agreement_array == 2).sum()),
                                                      'true_positives': int((agreement_array == 3).sum()),
                                                      'masked_count': int((agreement_array == 4).sum()),
                                                      'file_handle': 'total_area'

                                                      }})

    # After agreement_array is masked with default mask layers, check for inclusion masks in mask_dict.
    if mask_dict != {}:
        for poly_layer in mask_dict:

            operation = mask_dict[poly_layer]['operation']

            if operation == 'include':

                poly_path = mask_dict[poly_layer]['path']
                buffer_val = mask_dict[poly_layer]['buffer']

                reference = predicted_src

                bounding_box = gpd.GeoDataFrame({'geometry': box(*reference.bounds)}, index=[0], crs=reference.crs)
                #Read layer using the bbox option. CRS mismatches are handled if bbox is passed a geodataframe (which it is).
                poly_all = gpd.read_file(poly_path, bbox = bounding_box)

                # Make sure features are present in bounding box area before projecting. Continue to next layer if features are absent.
                if poly_all.empty:
                    continue

#                print("-----> Evaluating performance at " + poly_layer + "...")
                #Project layer to reference crs.
                poly_all_proj = poly_all.to_crs(reference.crs)
                # check if there are any lakes within our reference raster extent.
                if poly_all_proj.empty:
                    #If no features within reference raster extent, create a zero array of same shape as reference raster.
                    poly_mask = np.zeros(reference.shape)
                else:
                    #Check if a buffer value is passed to function.
                    if buffer_val is None:
                        #If features are present and no buffer is passed, assign geometry to variable.
                        geometry = poly_all_proj.geometry
                    else:
                        #If  features are present and a buffer is passed, assign buffered geometry to variable.
                        geometry = poly_all_proj.buffer(buffer_val)

                    #Perform mask operation on the reference raster and using the previously declared geometry geoseries. Invert set to true as we want areas outside of poly areas to be False and areas inside poly areas to be True.
                    in_poly,transform,c = rasterio.mask.raster_geometry_mask(reference, geometry, invert = True)
                    #Write mask array, areas inside polys are set to 1 and areas outside poly are set to 0.
                    poly_mask = np.where(in_poly == True, 1, 0)

                    # Perform mask.
                    masked_agreement_array = np.where(poly_mask == 0, 4, agreement_array)  # Changed to poly_mask == 0

                    # Get rid of masked values outside of the modeled domain.
                    temp_agreement_array = np.where(agreement_array == 10, 10, masked_agreement_array)

                    if buffer_val == None:  # The buffer used is added to filename, and 0 is easier to read than None.
                        buffer_val = 0

                    poly_handle = poly_layer + '_b' + str(buffer_val) + 'm'

                    # Write the layer_agreement_raster.
                    layer_agreement_raster = os.path.join(os.path.split(agreement_raster)[0], poly_handle + '_agreement.tif')
                    with rasterio.Env():
                        profile = predicted_src.profile
                        profile.update(nodata=10)
                        with rasterio.open(layer_agreement_raster, 'w', **profile) as dst:
                            dst.write(temp_agreement_array, 1)


                    # Store summed pixel counts in dictionary.
                    contingency_table_dictionary.update({poly_handle:{'true_negatives': int((temp_agreement_array == 0).sum()),
                                                                     'false_negatives': int((temp_agreement_array == 1).sum()),
                                                                     'false_positives': int((temp_agreement_array == 2).sum()),
                                                                     'true_positives': int((temp_agreement_array == 3).sum()),
                                                                     'masked_count': int((temp_agreement_array == 4).sum()),
                                                                     'file_handle': poly_handle
                                                                      }})

    return contingency_table_dictionary
########################################################################
########################################################################
#Functions related to categorical fim and ahps evaluation
########################################################################
def get_metadata(metadata_url, select_by, selector, must_include = None, upstream_trace_distance = None, downstream_trace_distance = None ):
    '''
    Retrieve metadata for a site or list of sites.

    Parameters
    ----------
    metadata_url : STR
        metadata base URL.
    select_by : STR
        Location search option.
    selector : LIST
        Value to match location data against. Supplied as a LIST.
    must_include : STR, optional
        What attributes are required to be valid response. The default is None.
    upstream_trace_distance : INT, optional
        Distance in miles upstream of site to trace NWM network. The default is None.
    downstream_trace_distance : INT, optional
        Distance in miles downstream of site to trace NWM network. The default is None.

    Returns
    -------
    metadata_list : LIST
        Dictionary or list of dictionaries containing metadata at each site.
    metadata_dataframe : Pandas DataFrame
        Dataframe of metadata for each site.

    '''

    #Format selector variable in case multiple selectors supplied
    format_selector = '%2C'.join(selector)
    #Define the url
    url = f'{metadata_url}/{select_by}/{format_selector}/'
    #Assign optional parameters to a dictionary
    params = {}
    params['must_include'] = must_include
    params['upstream_trace_distance'] = upstream_trace_distance
    params['downstream_trace_distance'] = downstream_trace_distance
    #Request data from url
    response = requests.get(url, params = params)
    if response.ok:
        #Convert data response to a json
        metadata_json = response.json()
        #Get the count of returned records
        location_count = metadata_json['_metrics']['location_count']
        #Get metadata
        metadata_list = metadata_json['locations']
        #Add timestamp of WRDS retrieval
        timestamp = response.headers['Date']
        #Add timestamp of sources retrieval
<<<<<<< HEAD
        nrldb_timestamp, nwis_timestamp = metadata_json['data_sources']['metadata_sources']        
=======
        timestamp_list = metadata_json['data_sources']['metadata_sources']
        
        # Default timestamps to "Not available" and overwrite with real values if possible.
        nwis_timestamp, nrldb_timestamp = "Not available", "Not available"
        for timestamp in timestamp_list:
            if "NWIS" in timestamp:
                nwis_timestamp = timestamp
            if "NRLDB" in timestamp:
                nrldb_timestamp = timestamp
            
#        nrldb_timestamp, nwis_timestamp = metadata_json['data_sources']['metadata_sources']        
>>>>>>> dbefb75d
        #get crosswalk info (always last dictionary in list)
        crosswalk_info = metadata_json['data_sources']
        #Update each dictionary with timestamp and crosswalk info also save to DataFrame.
        for metadata in metadata_list:
            metadata.update({"wrds_timestamp": timestamp})
            metadata.update({"nrldb_timestamp":nrldb_timestamp})
            metadata.update({"nwis_timestamp":nwis_timestamp})
            metadata.update(crosswalk_info)
        metadata_dataframe = pd.json_normalize(metadata_list)
        #Replace all periods with underscores in column names
        metadata_dataframe.columns = metadata_dataframe.columns.str.replace('.','_')
    else:
        #if request was not succesful, print error message.
        print(f'Code: {response.status_code}\nMessage: {response.reason}\nURL: {response.url}')
        #Return empty outputs
        metadata_list = []
        metadata_dataframe = pd.DataFrame()
    return metadata_list, metadata_dataframe

########################################################################
#Function to assign HUC code using the WBD spatial layer using a spatial join
########################################################################
def aggregate_wbd_hucs(metadata_list, wbd_huc8_path, retain_attributes = False):
    '''
    Assigns the proper FIM HUC 08 code to each site in the input DataFrame.
    Converts input DataFrame to a GeoDataFrame using lat/lon attributes
    with sites containing null nws_lid/lat/lon removed. Reprojects GeoDataFrame
    to same CRS as the HUC 08 layer. Performs a spatial join to assign the
    HUC 08 layer to the GeoDataFrame. Sites that are not assigned a HUC
    code removed as well as sites in Alaska and Canada.

    Parameters
    ----------
    metadata_list: List of Dictionaries
        Output list from get_metadata
    wbd_huc8_path : pathlib Path
        Path to HUC8 wbd layer (assumed to be geopackage format)
    retain_attributes ; Bool OR List
        Flag to define attributes of output GeoDataBase. If True, retain
        all attributes. If False, the site metadata will be trimmed to a
        default list. If a list of desired attributes is supplied these
        will serve as the retained attributes.
    Returns
    -------
    dictionary : DICT
        Dictionary with HUC (key) and corresponding AHPS codes (values).
    all_gdf: GeoDataFrame
        GeoDataFrame of all NWS_LID sites.

    '''
    #Import huc8 layer as geodataframe and retain necessary columns
    huc8 = gpd.read_file(wbd_huc8_path, layer = 'WBDHU8')
    huc8 = huc8[['HUC8','name','states', 'geometry']]
    #Define EPSG codes for possible latlon datum names (default of NAD83 if unassigned)
    crs_lookup ={'NAD27':'EPSG:4267', 'NAD83':'EPSG:4269', 'WGS84': 'EPSG:4326'}
    #Create empty geodataframe and define CRS for potential horizontal datums
    metadata_gdf = gpd.GeoDataFrame()
    #Iterate through each site
    for metadata in metadata_list:
        #Convert metadata to json
        df = pd.json_normalize(metadata)
        #Columns have periods due to nested dictionaries
        df.columns = df.columns.str.replace('.', '_')
        #Drop any metadata sites that don't have lat/lon populated
        df.dropna(subset = ['identifiers_nws_lid','usgs_preferred_latitude', 'usgs_preferred_longitude'], inplace = True)
        #If dataframe still has data
        if not df.empty:
            #Get horizontal datum
            h_datum = df['usgs_preferred_latlon_datum_name'].item()
            #Look up EPSG code, if not returned Assume NAD83 as default. 
            dict_crs = crs_lookup.get(h_datum,'EPSG:4269_ Assumed')
            #We want to know what sites were assumed, hence the split.
            src_crs, *message = dict_crs.split('_')
            #Convert dataframe to geodataframe using lat/lon (USGS). Add attribute of assigned crs (label ones that are assumed)
            site_gdf = gpd.GeoDataFrame(df, geometry=gpd.points_from_xy(df['usgs_preferred_longitude'], df['usgs_preferred_latitude']), crs =  src_crs)
            #Field to indicate if a latlon datum was assumed
            site_gdf['assigned_crs'] = src_crs + ''.join(message)
            
            #Reproject to huc 8 crs
            site_gdf = site_gdf.to_crs(huc8.crs)
            #Append site geodataframe to metadata geodataframe
            metadata_gdf = metadata_gdf.append(site_gdf, ignore_index = True)

    #Trim metadata to only have certain fields.
    if not retain_attributes:
        metadata_gdf = metadata_gdf[['identifiers_nwm_feature_id', 'identifiers_nws_lid', 'identifiers_usgs_site_code', 'geometry']]
    #If a list of attributes is supplied then use that list.
    elif isinstance(retain_attributes,list):
        metadata_gdf = metadata_gdf[retain_attributes]

    #Perform a spatial join to get the WBD HUC 8 assigned to each AHPS
    joined_gdf = gpd.sjoin(metadata_gdf, huc8, how = 'inner', op = 'intersects', lsuffix = 'ahps', rsuffix = 'wbd')
    joined_gdf = joined_gdf.drop(columns = 'index_wbd')

    #Remove all Alaska HUCS (Not in NWM v2.0 domain)
    joined_gdf = joined_gdf[~joined_gdf.states.str.contains('AK')]

    #Create a dictionary of huc [key] and nws_lid[value]
    dictionary = joined_gdf.groupby('HUC8')['identifiers_nws_lid'].apply(list).to_dict()

    return dictionary, joined_gdf

########################################################################
def mainstem_nwm_segs(metadata_url, list_of_sites):
    '''
    Define the mainstems network. Currently a 4 pass approach that probably needs refined.
    Once a final method is decided the code can be shortened. Passes are:
        1) Search downstream of gages designated as upstream. This is done to hopefully reduce the issue of mapping starting at the nws_lid. 91038 segments
        2) Search downstream of all LID that are rfc_forecast_point = True. Additional 48,402 segments
        3) Search downstream of all evaluated sites (sites with detailed FIM maps) Additional 222 segments
        4) Search downstream of all sites in HI/PR (locations have no rfc_forecast_point = True) Additional 408 segments

    Parameters
    ----------
    metadata_url : STR
        URL of API.
    list_of_sites : LIST
        List of evaluated sites.

    Returns
    -------
    ms_nwm_segs_set : SET
        Mainstems network segments as a set.

    '''

    #Define the downstream trace distance
    downstream_trace_distance = 'all'

    #Trace downstream from all 'headwater' usgs gages
    select_by = 'tag'
    selector = ['usgs_gages_ii_ref_headwater']
    must_include = None
    gages_list, gages_dataframe = get_metadata(metadata_url = metadata_url, select_by = select_by, selector = selector, must_include = must_include, upstream_trace_distance = None, downstream_trace_distance = downstream_trace_distance )

    #Trace downstream from all rfc_forecast_point.
    select_by = 'nws_lid'
    selector = ['all']
    must_include = 'nws_data.rfc_forecast_point'
    fcst_list, fcst_dataframe = get_metadata(metadata_url = metadata_url, select_by = select_by, selector = selector, must_include = must_include, upstream_trace_distance = None, downstream_trace_distance = downstream_trace_distance )

    #Trace downstream from all evaluated ahps sites.
    select_by = 'nws_lid'
    selector = list_of_sites
    must_include = None
    eval_list, eval_dataframe = get_metadata(metadata_url = metadata_url, select_by = select_by, selector = selector, must_include = must_include, upstream_trace_distance = None, downstream_trace_distance = downstream_trace_distance )

    #Trace downstream from all sites in HI/PR.
    select_by = 'state'
    selector = ['HI','PR']
    must_include = None
    islands_list, islands_dataframe = get_metadata(metadata_url = metadata_url, select_by = select_by, selector = selector, must_include = must_include, upstream_trace_distance = None, downstream_trace_distance = downstream_trace_distance )

    #Combine all lists of metadata dictionaries into a single list.
    combined_lists = gages_list + fcst_list + eval_list + islands_list
    #Define list that will contain all segments listed in metadata.
    all_nwm_segments = []
    #For each lid metadata dictionary in list
    for lid in combined_lists:
        #get all downstream segments
        downstream_nwm_segs = lid.get('downstream_nwm_features')
        #Append downstream segments
        if downstream_nwm_segs:
            all_nwm_segments.extend(downstream_nwm_segs)
        #Get the nwm feature id associated with the location
        location_nwm_seg = lid.get('identifiers').get('nwm_feature_id')
        if location_nwm_seg:
            #Append nwm segment (conver to list)
            all_nwm_segments.extend([location_nwm_seg])
    #Remove duplicates by assigning to a set.
    ms_nwm_segs_set = set(all_nwm_segments)

    return ms_nwm_segs_set

##############################################################################
#Function to create list of NWM segments
###############################################################################
def get_nwm_segs(metadata):
    '''
    Using the metadata output from "get_metadata", output the NWM segments.

    Parameters
    ----------
    metadata : DICT
        Dictionary output from "get_metadata" function.

    Returns
    -------
    all_segments : LIST
        List of all NWM segments.

    '''

    nwm_feature_id = metadata.get('identifiers').get('nwm_feature_id')
    upstream_nwm_features = metadata.get('upstream_nwm_features')
    downstream_nwm_features = metadata.get('downstream_nwm_features')

    all_segments = []
    #Convert NWM feature id segment to a list (this is always a string or empty)
    if nwm_feature_id:
        nwm_feature_id = [nwm_feature_id]
        all_segments.extend(nwm_feature_id)
    #Add all upstream segments (always a list or empty)
    if upstream_nwm_features:
        all_segments.extend(upstream_nwm_features)
    #Add all downstream segments (always a list or empty)
    if downstream_nwm_features:
        all_segments.extend(downstream_nwm_features)

    return all_segments

#######################################################################
#Thresholds
#######################################################################
def get_thresholds(threshold_url, select_by, selector, threshold = 'all'):
    '''
    Get nws_lid threshold stages and flows (i.e. bankfull, action, minor,
    moderate, major). Returns a dictionary for stages and one for flows.

    Parameters
    ----------
    threshold_url : STR
        WRDS threshold API.
    select_by : STR
        Type of site (nws_lid, usgs_site_code etc).
    selector : STR
        Site for selection. Must be a single site.
    threshold : STR, optional
        Threshold option. The default is 'all'.

    Returns
    -------
    stages : DICT
        Dictionary of stages at each threshold.
    flows : DICT
        Dictionary of flows at each threshold.

    '''
    params = {}
    params['threshold'] = threshold
    url = f'{threshold_url}/{select_by}/{selector}'
    response = requests.get(url, params = params)
    if response.ok:
        thresholds_json = response.json()
        #Get metadata
        thresholds_info = thresholds_json['value_set']
        #Initialize stages/flows dictionaries
        stages = {}
        flows = {}
        #Check if thresholds information is populated. If site is non-existent thresholds info is blank
        if thresholds_info:
            #Get all rating sources and corresponding indexes in a dictionary
            rating_sources = {i.get('calc_flow_values').get('rating_curve').get('source'): index for index, i in enumerate(thresholds_info)}
            #Get threshold data use USGS Rating Depot (priority) otherwise NRLDB.
            if 'USGS Rating Depot' in rating_sources:
                threshold_data = thresholds_info[rating_sources['USGS Rating Depot']]
            elif 'NRLDB' in rating_sources:
                threshold_data = thresholds_info[rating_sources['NRLDB']]
            #If neither USGS or NRLDB is available use first dictionary to get stage values.
            else:
                threshold_data = thresholds_info[0]
            #Get stages and flows for each threshold
            if threshold_data:
                stages = threshold_data['stage_values']
                flows = threshold_data['calc_flow_values']
                #Add source information to stages and flows. Flows source inside a nested dictionary. Remove key once source assigned to flows.
                stages['source'] = threshold_data.get('metadata').get('threshold_source')
                flows['source'] = flows.get('rating_curve', {}).get('source')
                flows.pop('rating_curve', None)
                #Add timestamp WRDS data was retrieved.
                stages['wrds_timestamp'] = response.headers['Date']
                flows['wrds_timestamp'] = response.headers['Date']
                #Add Site information
                stages['nws_lid'] = threshold_data.get('metadata').get('nws_lid')
                flows['nws_lid'] = threshold_data.get('metadata').get('nws_lid')
                stages['usgs_site_code'] = threshold_data.get('metadata').get('usgs_site_code')
                flows['usgs_site_code'] = threshold_data.get('metadata').get('usgs_site_code')
                stages['units'] = threshold_data.get('metadata').get('stage_units')
                flows['units'] = threshold_data.get('metadata').get('calc_flow_units')
    return stages, flows

########################################################################
# Function to write flow file
########################################################################
def flow_data(segments, flows, convert_to_cms = True):
    '''
    Given a list of NWM segments and a flow value in cfs, convert flow to
    cms and return a DataFrame that is set up for export to a flow file.

    Parameters
    ----------
    segments : LIST
        List of NWM segments.
    flows : FLOAT
        Flow in CFS.
    convert_to_cms : BOOL
        Flag to indicate if supplied flows should be converted to metric.
        Default value is True (assume input flows are CFS).

    Returns
    -------
    flow_data : DataFrame
        Dataframe ready for export to a flow file.

    '''
    if convert_to_cms:
        #Convert cfs to cms
        cfs_to_cms = 0.3048**3
        flows_cms = round(flows * cfs_to_cms,2)
    else:
        flows_cms = round(flows,2)

    flow_data = pd.DataFrame({'feature_id':segments, 'discharge':flows_cms})
    flow_data = flow_data.astype({'feature_id' : int , 'discharge' : float})
    return flow_data
#######################################################################
#Function to get datum information
#######################################################################
def get_datum(metadata):
    '''
    Given a record from the metadata endpoint, retrieve important information
    related to the datum and site from both NWS and USGS sources. This information
    is saved to a dictionary with common keys. USGS has more data available so
    it has more keys. 

    Parameters
    ----------
    metadata : DICT
        Single record from the get_metadata function. Must iterate through
        the get_metadata output list. 

    Returns
    -------
    nws_datums : DICT
        Dictionary of NWS data.
    usgs_datums : DICT
        Dictionary of USGS Data.

    '''
    #Get site and datum information from nws sub-dictionary. Use consistent naming between USGS and NWS sources.
    nws_datums = {}
    nws_datums['nws_lid'] = metadata['identifiers']['nws_lid']
    nws_datums['usgs_site_code'] = metadata['identifiers']['usgs_site_code']
    nws_datums['state'] = metadata['nws_data']['state']
    nws_datums['datum'] = metadata['nws_data']['zero_datum']
    nws_datums['vcs'] = metadata['nws_data']['vertical_datum_name']
    nws_datums['lat'] = metadata['nws_data']['latitude']
    nws_datums['lon'] = metadata['nws_data']['longitude']
    nws_datums['crs'] = metadata['nws_data']['horizontal_datum_name']
    nws_datums['source'] = 'nws_data'
    
    #Get site and datum information from usgs_data sub-dictionary. Use consistent naming between USGS and NWS sources.
    usgs_datums = {}
    usgs_datums['nws_lid'] = metadata['identifiers']['nws_lid']
    usgs_datums['usgs_site_code'] = metadata['identifiers']['usgs_site_code']
    usgs_datums['active'] = metadata['usgs_data']['active']
    usgs_datums['state'] = metadata['usgs_data']['state']
    usgs_datums['datum'] = metadata['usgs_data']['altitude']
    usgs_datums['vcs'] = metadata['usgs_data']['alt_datum_code']
    usgs_datums['datum_acy'] = metadata['usgs_data']['alt_accuracy_code']
    usgs_datums['datum_meth'] = metadata['usgs_data']['alt_method_code']
    usgs_datums['lat'] = metadata['usgs_data']['latitude']
    usgs_datums['lon'] = metadata['usgs_data']['longitude']
    usgs_datums['crs'] = metadata['usgs_data']['latlon_datum_name']
    usgs_datums['source'] = 'usgs_data' 
    
    return nws_datums, usgs_datums
########################################################################
#Function to convert horizontal datums
########################################################################
def convert_latlon_datum(lat,lon,src_crs,dest_crs):
    '''
    Converts latitude and longitude datum from a source CRS to a dest CRS 
    using geopandas and returns the projected latitude and longitude coordinates.

    Parameters
    ----------
    lat : FLOAT
        Input Latitude.
    lon : FLOAT
        Input Longitude.
    src_crs : STR
        CRS associated with input lat/lon. Geopandas must recognize code.
    dest_crs : STR
        Target CRS that lat/lon will be projected to. Geopandas must recognize code.

    Returns
    -------
    new_lat : FLOAT
        Reprojected latitude coordinate in dest_crs.
    new_lon : FLOAT
        Reprojected longitude coordinate in dest_crs.

    '''
    
    #Create a temporary DataFrame containing the input lat/lon.
    temp_df = pd.DataFrame({'lat':[lat],'lon':[lon]})
    #Convert dataframe to a GeoDataFrame using the lat/lon coords. Input CRS is assigned.
    temp_gdf = gpd.GeoDataFrame(temp_df, geometry=gpd.points_from_xy(temp_df.lon, temp_df.lat), crs =  src_crs)
    #Reproject GeoDataFrame to destination CRS.
    reproject = temp_gdf.to_crs(dest_crs)
    #Get new Lat/Lon coordinates from the geometry data.
    new_lat,new_lon = [reproject.geometry.y.item(), reproject.geometry.x.item()]
    return new_lat, new_lon
#######################################################################
#Function to get conversion adjustment NGVD to NAVD in FEET
#######################################################################
def ngvd_to_navd_ft(datum_info, region = 'contiguous'):
    '''
    Given the lat/lon, retrieve the adjustment from NGVD29 to NAVD88 in feet. 
    Uses NOAA tidal API to get conversion factor. Requires that lat/lon is
    in NAD27 crs. If input lat/lon are not NAD27 then these coords are 
    reprojected to NAD27 and the reproject coords are used to get adjustment.
    There appears to be an issue when region is not in contiguous US.

    Parameters
    ----------
    lat : FLOAT
        Latitude.
    lon : FLOAT
        Longitude.

    Returns
    -------
    datum_adj_ft : FLOAT
        Vertical adjustment in feet, from NGVD29 to NAVD88, and rounded to nearest hundredth.

    '''
    #If crs is not NAD 27, convert crs to NAD27 and get adjusted lat lon
    if datum_info['crs'] != 'NAD27':
        lat, lon = convert_latlon_datum(datum_info['lat'],datum_info['lon'],datum_info['crs'],'NAD27')
    else:
        #Otherwise assume lat/lon is in NAD27.
        lat = datum_info['lat']
        lon = datum_info['lon']
    
    #Define url for datum API
    datum_url = 'https://vdatum.noaa.gov/vdatumweb/api/tidal'     
    
    #Define parameters. Hard code most parameters to convert NGVD to NAVD.    
    params = {}
    params['lat'] = lat
    params['lon'] = lon
    params['region'] = region
    params['s_h_frame'] = 'NAD27'     #Source CRS
    params['s_v_frame'] = 'NGVD29'    #Source vertical coord datum
    params['s_vertical_unit'] = 'm'   #Source vertical units
    params['src_height'] = 0.0        #Source vertical height
    params['t_v_frame'] = 'NAVD88'    #Target vertical datum
    params['tar_vertical_unit'] = 'm' #Target vertical height
    
    #Call the API
    response = requests.get(datum_url, params = params)
    #If succesful get the navd adjustment
    if response:
        results = response.json()
        #Get adjustment in meters (NGVD29 to NAVD88)
        adjustment = results['tar_height']
        #convert meters to feet
        adjustment_ft = round(float(adjustment) * 3.28084,2)                
    else:
        adjustment_ft = None
    return adjustment_ft       
#######################################################################
#Function to download rating curve from API
#######################################################################
def get_rating_curve(rating_curve_url, location_ids):
    '''
    Given list of location_ids (nws_lids, usgs_site_codes, etc) get the 
    rating curve from WRDS API and export as a DataFrame.

    Parameters
    ----------
    rating_curve_url : STR
        URL to retrieve rating curve
    location_ids : LIST
        List of location ids. Can be nws_lid or usgs_site_codes.

    Returns
    -------
    all_curves : pandas DataFrame
        Rating curves from input list as well as other site information.

    '''
    #Define DataFrame to contain all returned curves.
    all_curves = pd.DataFrame()
    
    #Define call to retrieve all rating curve information from WRDS.
    joined_location_ids = '%2C'.join(location_ids)
    url = f'{rating_curve_url}/{joined_location_ids}'
    
    #Call the API 
    response = requests.get(url)

    #If successful
    if response.ok:

        #Write return to json and extract the rating curves
        site_json = response.json()
        rating_curves_list = site_json['rating_curves']

        #For each curve returned
        for curve in rating_curves_list:
            #Check if a curve was populated (e.g wasn't blank)
            if curve:

                #Write rating curve to pandas dataframe as well as site attributes
                curve_df = pd.DataFrame(curve['rating_curve'],dtype=float)

                #Add other information such as site, site type, source, units, and timestamp.
                curve_df['location_id'] = curve['metadata']['location_id']
                curve_df['location_type'] = curve['metadata']['id_type']
                curve_df['source'] = curve['metadata']['source']
                curve_df['flow_units'] = curve['metadata']['flow_unit']
                curve_df['stage_units'] = curve['metadata']['stage_unit']
                curve_df['wrds_timestamp'] = response.headers['Date']

                #Append rating curve to DataFrame containing all curves
                all_curves = all_curves.append(curve_df)
            else:
                continue

    return all_curves
#######################################################################
#Following Functions used for preprocesing of AHPS sites (NWS and USGS)
########################################################################
    
#######################################################################
#Function to return a correct maps.
########################################################################
def select_grids(dataframe, stages, datum88, buffer):
    '''
    Given a DataFrame (in a specific format), and a dictionary of stages, and the datum (in navd88). 
    loop through the available inundation datasets and find the datasets that are equal to or immediately above the thresholds and only return 1 dataset per threshold (if any).

    Parameters
    ----------
    dataframe : DataFrame
        DataFrame that has to be in a specific format and contains the stages and paths to the inundation datasets.
    stages : DICT
        Dictionary of thresholds (key) and stages (values)
    datum88: FLOAT
        The datum associated with the LID that is pre-converted to NAVD88 (if needed)
    buffer: Float
        Interval which the uppder bound can be assigned. For example, Threshold + buffer = upper bound. Recommended to make buffer 0.1 greater than desired interval as code selects maps < and not <=

    Returns
    -------
    maps : DICT
        Dictionary of threshold (key) and inundation dataset path (value)
    map_flows: DICT
        Dictionary of threshold (key) and flows in CFS rounded to the nearest whole number associated with the selected maps (value)

    '''
    #Define threshold categories
    thresholds = ['action', 'minor', 'moderate', 'major']
    maps = {}
    map_flows={}
    #For each threshold, pick the appropriate map for analysis.
    for i,threshold in enumerate(thresholds):
        #Check if stage is None
        if not stages[threshold] is None:
            #Define the threshold floor elevation (navd88).
            lower_bound = round((stages[threshold] + datum88),1)
            #Define the threshold ceiling (navd88)
            upper_bound = round((stages[threshold] + datum88 + buffer),1)
            #For thresholds that are action, minor, moderate
            if threshold in ['action', 'minor', 'moderate']:
                #Make sure the next threshold has a valid stage
                if stages[thresholds[i+1]] is None:
                    next_threshold = upper_bound
                else:
                    #Determine what the next threshold elevation is.
                    next_threshold = round((stages[thresholds[i+1]] + datum88),1)
               #Make sure the upper_bound is not greater than the next threshold, if it is then reassign upper_bound.
                if upper_bound > next_threshold:
                    upper_bound = next_threshold                
                #Get the single map which meets the criteria.
                value = dataframe.query(f'({lower_bound}<=elevation) & (elevation<{upper_bound})')['elevation'].min()
            #For major threshold
            else:
                #Get the single map which meets criteria.
                value = dataframe.query(f'({lower_bound}<=elevation) & (elevation<{upper_bound})')['elevation'].min()
    
            #If the selected value is a number
            if np.isfinite(value):
                #Get the map path and the flow associated with the map (rounded to nearest whole number)
                map_path = dataframe.query(f'elevation == {value}')['path'].item()
                map_flow = round(dataframe.query(f'elevation == {value}')['flow'].item(),0)
                #Check to see if map_flow is valid (if beyond rating_curve it is nan)
                if not np.isfinite(map_flow):
                    map_path = 'No Flow'
                    map_flow = 'No Flow'
                                    
            #If the selected value is not a number (or interpolated flow is nan caused by elevation of map which is beyond rating curve range), then map_path and map_flows are both set to 'No Map'. 
            else: 
                map_path = 'No Map' 
                map_flow = 'No Map' 
        else:
            map_path = 'No Threshold'
            map_flow = 'No Threshold'
        
        #Write map paths and flows to dictionary        
        maps[threshold] = map_path
        map_flows[threshold] = map_flow
    
    #Get the maximum inundation map (using elevation) and this will be the domain extent
    max_value = dataframe['elevation'].max()
    map_path = dataframe.query(f'elevation == {max_value}')['path'].item()
    map_flow = 'Not Used'
    maps['extent'] = map_path
    map_flows['extent'] = map_flow
    
    return maps,map_flows

#######################################################################
#Process AHPS Extent Grid (Fill Holes)
#######################################################################
def process_extent(extent, profile, output_raster = False):
    '''
    Convert raster to feature (using raster_to_feature), the footprint is used so all raster values are set to 1 where there is data.
    fill all donut holes in resulting feature. 
    Filled geometry is then converted back to raster using same raster properties as input profile. 
    Output raster will have be encoded as follows:
        filled footprint (wet) = 1
        remaining area in raster domain (dry) = 0
        NoData = 3

    Parameters
    ----------
    extent : Rasterio Dataset Reader
        Path to extent raster
    extent_profile: Rasterio Profile
        profile related to the extent argument
    output_raster: STR
        Path to output raster. If no path supplied, then no raster is written to disk. default = False

    Returns (If no output raster specified)
    -------
    extent_filled_raster : rasterio dataset
        Extent raster with filled donut holes
    profile : rasterio profile
        Profile associated with extent_filled_raster

    '''
        
    #Convert extent to feature and explode geometry
    poly_extent = raster_to_feature(extent, profile, footprint_only = True)
    poly_extent = poly_extent.explode()
    
    #Fill holes in extent
    poly_extent_fill_holes=MultiPolygon(Polygon(p.exterior) for p in poly_extent['geometry'])
    # loop through the filled polygons and insert the new geometry
    for i in range(len(poly_extent_fill_holes)):
        poly_extent.loc[i,'geometry'] = poly_extent_fill_holes[i]
    
    #Dissolve filled holes with main map and explode
    poly_extent['dissolve_field'] = 1
    poly_extent = poly_extent.dissolve(by = 'dissolve_field')
    poly_extent = poly_extent.explode()
    poly_extent = poly_extent.reset_index()
    
    #Convert filled polygon back to raster
    extent_filled_raster = features.rasterize(((geometry, 1) for geometry in poly_extent['geometry']), fill = 0, dtype = 'int32',transform = profile['transform'], out_shape = (profile['height'], profile['width']))
    
    #Update profile properties (dtype and no data)
    profile.update(dtype = rasterio.int32)
    profile.update(nodata=0)
    
    #Check if output raster is specified. If so, the write extent filled raster to disk. 
    if output_raster:
        #Create directory
        Path(output_raster).parent.mkdir(parents = True, exist_ok = True)
        with rasterio.Env():
            with rasterio.open(output_raster, 'w', **profile) as dst:
                dst.write(extent_filled_raster, 1)
    #If no output raster is supplied the return the rasterio array and profile.
    else:
        return extent_filled_raster, profile
########################################################################
#Convert raster to polygon
########################################################################
def raster_to_feature(grid, profile_override = False, footprint_only = False):
    '''
    Given a grid path, convert to vector, dissolved by grid value, in GeoDataFrame format.

    Parameters
    ----------
    grid_path : pathlib path OR rasterio Dataset Reader
        Path to grid or a rasterio Dataset Reader
    profile_override: rasterio Profile
        Default is False, If a rasterio Profile is supplied, it will dictate the transform and crs.
    footprint_only: BOOL
        If true, dataset will be divided by itself to remove all unique values. If False, all values in grid will be carried through on raster to feature conversion. default = False

    Returns
    -------
    dissolve_geodatabase : GeoDataFrame
        Dissolved (by gridvalue) vector data in GeoDataFrame.

    '''
    #Determine what format input grid is:
    #If a pathlib path, open with rasterio
    if isinstance(grid, pathlib.PurePath):
        dataset = rasterio.open(grid)
    #If a rasterio dataset object, assign to dataset
    elif isinstance(grid, rasterio.DatasetReader):
        dataset = grid

    #Get data/mask and profile properties from dataset
    data = dataset.read(1)
    msk = dataset.read_masks(1)   
    data_transform = dataset.transform
    coord_sys = dataset.crs

    #If a profile override was supplied, use it to get the transform and coordinate system.
    if profile_override:
        data_transform = profile_override['transform']
        coord_sys = profile_override['crs']
    
    #If a footprint of the raster is desired, convert all data values to 1
    if footprint_only:
        data[msk == 255] = 1   
    
    #Convert grid to feature
    spatial = []
    values = []
    for geom, val in rasterio.features.shapes(data, mask = msk, transform = data_transform):
        spatial.append(shape(geom))
        values.append(val)        
    spatial_geodataframe = gpd.GeoDataFrame({'values': values,'geometry':spatial }, crs = coord_sys)
    dissolve_geodataframe = spatial_geodataframe.dissolve(by = 'values')
    return dissolve_geodataframe
########################################################################
#Create AHPS Benchmark Grid
########################################################################
def process_grid(benchmark, benchmark_profile, domain, domain_profile, reference_raster):
    '''
    Given a benchmark grid and profile, a domain rasterio dataset and profile, and a reference raster, 
    Match the benchmark dataset to the domain extent and create a classified grid convert to:
        0 (no data footprint of domain)
        1 (data footprint of domain)
        2 (data footprint of benchmark)
    Then reproject classified benchmark grid to match reference grid resolution and crs. 
    Output is an array of values and a profile.

    Parameters
    ----------
    benchmark : rasterio dataset
        Rasterio dataset of the benchmark dataset for a given threshold
    benchmark_profile : rasterio profile
        A potentially modified profile to the benchmark dataset.
    domain: rasterio dataset
        Rasterio dataset of the domain grid (the maximum available grid for a given site)
    domain_profile: rasterio profile
        A potentially modified profile of the domain dataset.
    reference_raster : pathlib Path
        Path to reference dataset.

    Returns
    -------
    boolean_benchmark : numpy Array
        Array of values for the benchmark_boolean grid.
    profile : rasterio profile
        Updated, final profile of the boolean_benchmark grid. 

    '''
    
    #Make benchmark have same dimensions as domain (Assume domain has same CRS as benchmark)
    #Get source CRS (benchmark and domain assumed to be same CRS)
    source_crs = benchmark_profile['crs'].to_wkt()
    #Get domain data
    domain_arr = domain.read(1)
    #Get benchmark data
    benchmark_arr = benchmark.read(1)
    #Create empty array with same dimensions as domain
    benchmark_fit_to_domain = np.empty(domain_arr.shape)
    #Make benchmark have same footprint as domain (Assume domain has same CRS as benchmark)
    reproject(benchmark_arr, 
              destination = benchmark_fit_to_domain,
              src_transform = benchmark.transform, 
              src_crs = source_crs,
              src_nodata = benchmark.nodata,
              dst_transform = domain.transform, 
              dst_crs = source_crs,
              dst_nodata = benchmark.nodata,
              dst_resolution = source_crs,
              resampling = Resampling.bilinear)    
    #Convert fitted benchmark dataset to boolean. 0 = NODATA Regions and 1 = Data Regions
    benchmark_fit_to_domain_bool = np.where(benchmark_fit_to_domain == benchmark.nodata,0,1)
    #Merge domain datamask and benchmark data mask. New_nodata_value (2) = Domain NO DATA footprint, 0 = NO DATA for benchmark (within data region of domain), 1 = DATA region of benchmark.
    new_nodata_value = 2
    classified_benchmark = np.where(domain_arr == domain.nodata, new_nodata_value, benchmark_fit_to_domain_bool)
    
    ##Reproject classified benchmark to reference raster crs and resolution.
    #Read in reference raster
    reference = rasterio.open(reference_raster)
    #Determine the new transform and dimensions of reprojected/resampled classified benchmark dataset whos width, height, and bounds are same as domain dataset.
    new_benchmark_transform, new_benchmark_width, new_benchmark_height = calculate_default_transform(source_crs, reference.crs, domain.width, domain.height, *domain.bounds, resolution = reference.res)   
    #Define an empty array that is same dimensions as output by the "calculate_default_transform" command. 
    classified_benchmark_projected = np.empty((new_benchmark_height,new_benchmark_width), dtype=np.uint8) 
    #Reproject and resample the classified benchmark dataset. Nearest Neighbor resampling due to integer values of classified benchmark.
    reproject(classified_benchmark, 
              destination = classified_benchmark_projected,
              src_transform = domain.transform, 
              src_crs = source_crs,
              src_nodata = new_nodata_value,
              dst_transform = new_benchmark_transform, 
              dst_crs = reference.crs,
              dst_nodata = new_nodata_value,
              dst_resolution = reference.res,
              resampling = Resampling.nearest)
    
    #Update profile using reference profile as base (data type, NODATA, transform, width/height).
    profile = reference.profile
    profile.update(transform = new_benchmark_transform)
    profile.update(dtype = rasterio.uint8)
    profile.update(nodata = new_nodata_value) 
    profile.update (width = new_benchmark_width)
    profile.update(height = new_benchmark_height)   
<<<<<<< HEAD
    return classified_benchmark_projected, profile


def calculate_metrics_from_agreement_raster(agreement_raster):

    ''' Calculates metrics from an agreement raster '''

    agreement_encoding_digits_to_names = { 0: "TN",
                                           1: "FN",
                                           2: "FP",
                                           3: "TP"
                                          }


    if isinstance(agreement_raster,rasterio.DatasetReader):
        pass
    elif isinstance(agreement_raster,str):
        agreement_raster = rasterio.open(agreement_raster)
    else:
        raise TypeError(f"{agreement_raster} is not a Rasterio Dataset Reader or a filepath to a raster")

    # cycle through blocks 
    totals = dict.from_keys(list(range(4)),0)
    for idx,wind in agreement_raster.block_windows(1):
        window_data = agreement_raster.read(1,window=wind)
        values, counts = np.unique(window_data,return_counts=True)
        for val,cts in values_counts:
            totals[val] += cts

    results = dict()
    for digit,count in totals.items():
        results[agreement_encoding_digits_to_names[digit]] = count
   
    return(results)


# evaluation metric fucntions

def csi(TP,FP,FN,TN=None):

    ''' Critical Success Index '''

    return TP / (FP + FN + TP)

    
def tpr(TP,FP,FN,TN=None):

    ''' True Positive Rate '''
    
    return TP / (TP + FN)


def far(TP,FP,FN,TN=None):

    ''' False Alarm Rate '''

    return FP / (TP + FP)


def mcc(TP,FP,FN,TN=None):

    ''' Matthew's Correlation Coefficient '''
    return (TP*TN - FP*FN) / np.sqrt((TP+FP)*(TP+FN)*(TN+FP)*(TN+FN))
=======
    return classified_benchmark_projected, profile
>>>>>>> dbefb75d
<|MERGE_RESOLUTION|>--- conflicted
+++ resolved
@@ -12,21 +12,11 @@
 import rasterio.shutil
 from rasterio.warp import calculate_default_transform, reproject, Resampling
 import rasterio.crs
-<<<<<<< HEAD
-from rasterio.merge import merge
-=======
->>>>>>> dbefb75d
 from rasterio import features
 from shapely.geometry import shape
 from shapely.geometry import Polygon
 from shapely.geometry import MultiPolygon
-<<<<<<< HEAD
-import re
-from tools_shared_variables import (TEST_CASES_DIR, PRINTWORTHY_STATS, GO_UP_STATS, GO_DOWN_STATS,
-                                    ENDC, TGREEN_BOLD, TGREEN, TRED_BOLD, TWHITE, WHITE_BOLD, CYAN_BOLD)
-=======
-
->>>>>>> dbefb75d
+
 
 def check_for_regression(stats_json_to_test, previous_version, previous_version_stats_json_path, regression_test_csv=None):
 
@@ -627,9 +617,6 @@
         #Add timestamp of WRDS retrieval
         timestamp = response.headers['Date']
         #Add timestamp of sources retrieval
-<<<<<<< HEAD
-        nrldb_timestamp, nwis_timestamp = metadata_json['data_sources']['metadata_sources']        
-=======
         timestamp_list = metadata_json['data_sources']['metadata_sources']
         
         # Default timestamps to "Not available" and overwrite with real values if possible.
@@ -641,7 +628,6 @@
                 nrldb_timestamp = timestamp
             
 #        nrldb_timestamp, nwis_timestamp = metadata_json['data_sources']['metadata_sources']        
->>>>>>> dbefb75d
         #get crosswalk info (always last dictionary in list)
         crosswalk_info = metadata_json['data_sources']
         #Update each dictionary with timestamp and crosswalk info also save to DataFrame.
@@ -1462,7 +1448,7 @@
     profile.update(nodata = new_nodata_value) 
     profile.update (width = new_benchmark_width)
     profile.update(height = new_benchmark_height)   
-<<<<<<< HEAD
+    
     return classified_benchmark_projected, profile
 
 
@@ -1525,7 +1511,4 @@
 def mcc(TP,FP,FN,TN=None):
 
     ''' Matthew's Correlation Coefficient '''
-    return (TP*TN - FP*FN) / np.sqrt((TP+FP)*(TP+FN)*(TN+FP)*(TN+FN))
-=======
-    return classified_benchmark_projected, profile
->>>>>>> dbefb75d
+    return (TP*TN - FP*FN) / np.sqrt((TP+FP)*(TP+FN)*(TN+FP)*(TN+FN))